--- conflicted
+++ resolved
@@ -14,14 +14,6 @@
   solution: '**/*.sln'
   buildPlatform: 'Any CPU'
   buildConfiguration: 'Release'
-<<<<<<< HEAD
-=======
-  major: 5
-  minor: 0
-  patch: 5
-  AssemblyVersion: $(major).$(minor).$(patch)
-  NugetVersion: $(major).$(minor).$(patch)-beta
->>>>>>> 5ef4fa88
 
 jobs:
   - job: build
