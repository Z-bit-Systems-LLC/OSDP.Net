# ASP.NET Core (.NET Framework)
# Build and test ASP.NET Core projects targeting the full .NET Framework.
# Add steps that publish symbols, save build artifacts, and more:
# https://docs.microsoft.com/azure/devops/pipelines/languages/dotnet-core

trigger:
- master
- develop

pool:
  vmImage: 'windows-latest'

variables:
  solution: '**/*.sln'
  buildPlatform: 'Any CPU'
  buildConfiguration: 'Release'

jobs:
  - job: build
    pool:
      vmImage: 'windows-latest'
    steps:
<<<<<<< HEAD
      - template: ci/build.yml
=======
      - checkout: self
        fetchDepth: 0
        persistCredentials: true
      - template: ci/build.yml
      - task: PowerShell@2
        displayName: 'Set version variables for package job'
        inputs:
          targetType: 'inline'
          script: |
            Write-Host "##vso[task.setvariable variable=BuildVersion;isOutput=true]$(UPDATEVERSION_BUILDVERSION)"
            Write-Host "##vso[task.setvariable variable=NewVersion;isOutput=true]$(UPDATEVERSION_NEWVERSION)"
        name: VersionOutput
>>>>>>> 472217f6

  - job: package
    condition: and(succeeded(), eq(variables['Build.SourceBranch'], 'refs/heads/master'))
    pool:
      vmImage: 'windows-latest'
    dependsOn:
      build
<<<<<<< HEAD
    steps:
      - checkout: self
        persistCredentials: true
        clean: true
=======
    variables:
      BuildVersion: $[ dependencies.build.outputs['VersionOutput.BuildVersion'] ]
      PackageVersion: $[ dependencies.build.outputs['VersionOutput.NewVersion'] ]
    steps:
      - checkout: self
        fetchDepth: 0
        persistCredentials: true
      - task: PowerShell@2
        displayName: 'Update Version for Release'
        inputs:
          filePath: 'ci/Update-Version.ps1'
          arguments: '-BuildSourceBranch "$(Build.SourceBranch)" -BuildReason "$(Build.Reason)"'
        name: UpdateVersionForRelease
>>>>>>> 472217f6
      - template: ci/package.yml  <|MERGE_RESOLUTION|>--- conflicted
+++ resolved
@@ -20,9 +20,6 @@
     pool:
       vmImage: 'windows-latest'
     steps:
-<<<<<<< HEAD
-      - template: ci/build.yml
-=======
       - checkout: self
         fetchDepth: 0
         persistCredentials: true
@@ -35,7 +32,6 @@
             Write-Host "##vso[task.setvariable variable=BuildVersion;isOutput=true]$(UPDATEVERSION_BUILDVERSION)"
             Write-Host "##vso[task.setvariable variable=NewVersion;isOutput=true]$(UPDATEVERSION_NEWVERSION)"
         name: VersionOutput
->>>>>>> 472217f6
 
   - job: package
     condition: and(succeeded(), eq(variables['Build.SourceBranch'], 'refs/heads/master'))
@@ -43,12 +39,6 @@
       vmImage: 'windows-latest'
     dependsOn:
       build
-<<<<<<< HEAD
-    steps:
-      - checkout: self
-        persistCredentials: true
-        clean: true
-=======
     variables:
       BuildVersion: $[ dependencies.build.outputs['VersionOutput.BuildVersion'] ]
       PackageVersion: $[ dependencies.build.outputs['VersionOutput.NewVersion'] ]
@@ -62,5 +52,4 @@
           filePath: 'ci/Update-Version.ps1'
           arguments: '-BuildSourceBranch "$(Build.SourceBranch)" -BuildReason "$(Build.Reason)"'
         name: UpdateVersionForRelease
->>>>>>> 472217f6
       - template: ci/package.yml  