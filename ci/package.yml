steps:
  - task: UseDotNet@2
    displayName: 'Install .NET 8 SDK'
    inputs:
      packageType: 'sdk'
      version: '8.x'
      
  - task: PowerShell@2
    displayName: 'Increment patch version'
    inputs:
      targetType: 'inline'
      script: |
        # Configure git for the build agent
        git config --global user.email "qubit@z-bitco.com"
        git config --global user.name "Azure DevOps Build Agent"

        # Get current version for display
        $currentVersion = & "$(Build.SourcesDirectory)/scripts/Get-Version.ps1" -Format Simple
        Write-Host "Packaging completed successfully. Current version: $currentVersion"

        # Increment patch version
        & "$(Build.SourcesDirectory)/scripts/Increment-Version.ps1" -IncrementType Patch

        # Get new version
        $newVersion = & "$(Build.SourcesDirectory)/scripts/Get-Version.ps1" -Format Simple
        Write-Host "New version: $newVersion"

        # Set pipeline variable for later use
        Write-Host "##vso[task.setvariable variable=NewVersion]$newVersion"

  - task: DotNetCoreCLI@2
    displayName: 'dotnet pack'
    inputs:
      command: 'pack'
      arguments: '--configuration $(buildConfiguration)'
      packagesToPack: 'src/OSDP.Net/OSDP.Net.csproj'

  - task: DotNetCoreCLI@2
    displayName: 'dotnet publish for osx-arm64'
    inputs:
      command: 'publish'
      publishWebProjects: false
      projects: 'src/ACUConsole/ACUConsole.csproj'
      arguments: '-r osx-arm64 --configuration $(BuildConfiguration) /p:PublishSingleFile=true /p:IncludeAllContentForSelfExtract=true --self-contained true --output $(Build.ArtifactStagingDirectory)/TestConsole/osx-arm64'
      zipAfterPublish: false
      modifyOutputPath: false

  - task: DotNetCoreCLI@2
    displayName: 'dotnet publish for win-x64'
    inputs:
      command: 'publish'
      publishWebProjects: false
      zipAfterPublish: false
      modifyOutputPath: false
      projects: 'src/ACUConsole/ACUConsole.csproj'
      arguments: '-r win-x64 --configuration $(BuildConfiguration) /p:PublishSingleFile=true /p:IncludeAllContentForSelfExtract=true --self-contained true --output $(Build.ArtifactStagingDirectory)/TestConsole/win-x64'

  - task: DotNetCoreCLI@2
    displayName: 'dotnet publish for linux-x64'
    inputs:
      command: 'publish'
      publishWebProjects: false
      zipAfterPublish: false
      modifyOutputPath: false
      projects: 'src/ACUConsole/ACUConsole.csproj'
      arguments: '-r linux-x64 --configuration $(BuildConfiguration) /p:PublishSingleFile=true /p:IncludeAllContentForSelfExtract=true --self-contained true --output $(Build.ArtifactStagingDirectory)/TestConsole/linux-x64'

  - task: DotNetCoreCLI@2
    displayName: 'dotnet publish for linux-arm64'
    inputs:
      command: 'publish'
      publishWebProjects: false
      zipAfterPublish: false
      modifyOutputPath: false
      projects: 'src/ACUConsole/ACUConsole.csproj'
      
      arguments: '-r linux-arm64 --configuration $(BuildConfiguration) --self-contained true -p:PublishSingleFile=true -p:IncludeNativeLibrariesForSelfExtract=true -p:IncludeAllContentForSelfExtract=true --output $(Build.ArtifactStagingDirectory)/TestConsole/linux-arm64'

  - task: ArchiveFiles@2
    inputs:
      rootFolderOrFile: '$(Build.ArtifactStagingDirectory)/TestConsole'
      includeRootFolder: false
      archiveType: 'zip'
      archiveFile: '$(Build.ArtifactStagingDirectory)/OSDPTestConsole.zip'
      replaceExistingArchive: true

  - task: PublishPipelineArtifact@1
    inputs:
      targetPath: '$(Build.ArtifactStagingDirectory)'

  - task: PowerShell@2
<<<<<<< HEAD
=======
    displayName: 'Increment patch version after successful packaging'
    inputs:
      targetType: 'inline'
      script: |
        # Configure git for the build agent
        git config --global user.email "qubit@z-bitco.com"
        git config --global user.name "Azure DevOps Build Agent"

        # Get current version for display
        $currentVersion = & "$(Build.SourcesDirectory)/scripts/Get-Version.ps1" -BuildPropsPath "$(Build.SourcesDirectory)/Directory.Build.props" -Format Simple
        Write-Host "Packaging completed successfully. Current version: $currentVersion"

        # Increment patch version
        & "$(Build.SourcesDirectory)/scripts/Increment-Version.ps1" -BuildPropsPath "$(Build.SourcesDirectory)/Directory.Build.props" -IncrementType Patch

        # Get new version
        $newVersion = & "$(Build.SourcesDirectory)/scripts/Get-Version.ps1" -BuildPropsPath "$(Build.SourcesDirectory)/Directory.Build.props" -Format Simple
        Write-Host "New version: $newVersion"

        # Set pipeline variable for later use
        Write-Host "##vso[task.setvariable variable=NewVersion]$newVersion"

  - task: PowerShell@2
>>>>>>> 2694c04c
    displayName: 'Commit version update and create tag'
    inputs:
      targetType: 'inline'
      script: |
        $newVersion = "$(NewVersion)"

        # Stage the Directory.Build.props file
        git add Directory.Build.props

        # Commit the version update
        git commit -m "Bump version to $newVersion [skip ci]"

        # Create a tag for the release
        git tag -a "v$newVersion" -m "Release version $newVersion"

        # Push the commit and tag to master
        git push origin HEAD:master
        git push origin "v$newVersion"

        Write-Host "Version $newVersion committed and tagged successfully"

  - task: PowerShell@2
    displayName: 'Merge version update back to develop'
    inputs:
      targetType: 'inline'
      script: |
        $newVersion = "$(NewVersion)"

        # Checkout develop branch
        git fetch origin develop
        git checkout develop

        # Merge the version update from master
        git merge origin/master --no-ff -m "Merge version bump $newVersion from master [skip ci]"

        # Push the merge back to develop
        git push origin develop

        Write-Host "Version update $newVersion merged back to develop successfully"<|MERGE_RESOLUTION|>--- conflicted
+++ resolved
@@ -89,8 +89,6 @@
       targetPath: '$(Build.ArtifactStagingDirectory)'
 
   - task: PowerShell@2
-<<<<<<< HEAD
-=======
     displayName: 'Increment patch version after successful packaging'
     inputs:
       targetType: 'inline'
@@ -114,7 +112,6 @@
         Write-Host "##vso[task.setvariable variable=NewVersion]$newVersion"
 
   - task: PowerShell@2
->>>>>>> 2694c04c
     displayName: 'Commit version update and create tag'
     inputs:
       targetType: 'inline'
