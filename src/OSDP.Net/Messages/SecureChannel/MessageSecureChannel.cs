﻿using System;
using System.Linq;
using Microsoft.Extensions.Logging;

namespace OSDP.Net.Messages.SecureChannel;

/// <summary>
/// V2 implementation of a SecureChannel class.
/// 
/// With introduction of OSDP PD simulator as well as CLI tool to parse pcap files generated 
/// by this library, we had to do some refactoring. In doing so, we introduced a new Message class
/// hierarchy based on Message -> IncomingMessage inheritance  (we are yet to add OutgoingMessage
/// but most of the logic that would go in that, is presently in OSDP.NET.Messages.PD.Reply class)
/// 
/// Whereas the older SecureChannel class was passed directly into Message parsing/building code,
/// this new class hierarchy depends on IMessageChannel interface to interact with the secure
/// channel context and this class is the base implementation for that
/// </summary>
public abstract class MessageSecureChannel : IMessageSecureChannel
{
    /// <summary>
<<<<<<< HEAD
    /// Optional logger instance
    /// </summary>
    protected readonly ILogger Logger;

    /// <summary>
    /// Initializes a new instance of MessageSecureChannel class
=======
    /// Initializes a new instance of SecurityChannel2 class
>>>>>>> 77e58ed1
    /// </summary>
    /// <param name="context">Optional security context state to be used by the channel. If one 
    /// is not provided, new default instance of the context will be created internally. This is
    /// useful when more than one channel have a need to share the same security state (i.e. in
    /// cases of implementing a spy that analyzes traffic flow through the two inbound and outbound
    /// channels</param>
    /// <param name="loggerFactory">Optional logger factory from which a logger object for the
    /// message channel will be acquired</param>
    protected MessageSecureChannel(SecurityContext context = null, ILoggerFactory loggerFactory = null)
    {
        Context = context ?? new();
        Logger = loggerFactory?.CreateLogger(GetType());
    }
    
    /// <summary>
    /// Optional logger instance
    /// </summary>
    protected ILogger Logger { get; }

    /// <summary>
    /// Security state used by the channel
    /// </summary>
    protected SecurityContext Context { get; }

    /// <inheritdoc/>
    public bool IsSecurityEstablished => Context.IsSecurityEstablished;

    /// <inheritdoc/>
    public bool IsInitialized => Context.IsInitialized;

    /// <inheritdoc/>
    public byte[] ServerRandomNumber => Context.ServerRandomNumber;
    
    /// <inheritdoc/>
    public byte[] ServerCryptogram => Context.ServerCryptogram;

    /// <inheritdoc/>
    public abstract byte[] DecodePayload(byte[] payload);

    /// <inheritdoc/>
    public abstract void EncodePayload(byte[] payload, Span<byte> destination);

    /// <inheritdoc/>
    public abstract ReadOnlySpan<byte> GenerateMac(ReadOnlySpan<byte> message, bool isIncoming);

    /// <inheritdoc/>
    public void InitializeACU(byte[] clientRandomNumber, byte[] clientCryptogram)
    {
        Context.InitializeACU(clientRandomNumber, clientCryptogram);
    }

    public void ResetSecureChannelSession()
    {
        Context.CreateNewRandomNumber();
    }

    public void Establish(byte[] rmac)
    {
        Context.Establish(rmac);
    }

    /// <summary>
    /// Generates a MAC for a command message
    /// </summary>
    /// <param name="message">Message bytes to generate code from</param>
    /// <returns>Newly generated MAC</returns>
    /// <exception cref="SecureChannelRequired">Thrown if secure channel has not been established</exception>
    protected byte[] GenerateCommandMac(ReadOnlySpan<byte> message) => Context.CMac = GenerateMac(message, Context.RMac);

    /// <summary>
    /// Generates a MAC for a reply message
    /// </summary>
    /// <param name="message">Message bytes to generate code from</param>
    /// <returns>Newly generated MAC</returns>
    /// <exception cref="SecureChannelRequired">Thrown if secure channel has not been established</exception>
    protected byte[] GenerateReplyMac(ReadOnlySpan<byte> message) => Context.RMac = GenerateMac(message, Context.CMac);

    private byte[] GenerateMac(ReadOnlySpan<byte> message, byte[] iv)
    {
        if (!IsSecurityEstablished)
        {
            throw new SecureChannelRequired();
        }

        using var crypto = Context.CreateCypher( false, Context.SMac1);
        crypto.IV = iv;
            
        var cursor = message;
        while (cursor.Length > 0)
        {
            byte[] block;

            if (cursor.Length < 16)
            {
                block = new byte[16];
                cursor.CopyTo(block);
                block[cursor.Length] = Message.FirstPaddingByte;
                cursor = cursor.Slice(cursor.Length);
                crypto.Key = Context.SMac2;
            }
            else
            {
                block = cursor.Slice(0, 16).ToArray();
                cursor = cursor.Slice(16);
                if (cursor.Length == 0) crypto.Key = Context.SMac2;
            }

            using var encryptor = crypto.CreateEncryptor();
            crypto.IV = encryptor.TransformFinalBlock(block, 0, block.Length);
        }

        return crypto.IV;
    }

    /// <summary>
    /// Decodes the payload
    /// </summary>
    /// <param name="payload">Cyphertext of the message payload</param>
    /// <param name="iv">crypto initialization vector</param>
    /// <returns>Message payload as plaintext</returns>
    protected byte[] DecodePayload(byte[] payload, byte[] iv)
    {
        if (!IsSecurityEstablished)
        {
            throw new SecureChannelRequired();
        }
            
        if (payload.Length == 0)
        {
            return Array.Empty<byte>();
        }
        if (payload.Length % 16 != 0)
        {
            throw new Exception($"Unexpected payload length: {payload.Length}");
        }

        using var crypto = Context.CreateCypher( false, Context.Enc);
        crypto.IV = iv.Select(b => (byte)~b).ToArray();

        using var encryptor = crypto.CreateDecryptor();
        return encryptor.TransformFinalBlock(payload, 0, payload.Length);
    }

    /// <summary>
    /// Encodes the payload
    /// </summary>
    /// <param name="payload">Message payload as plaintext</param>
    /// <param name="iv">Crypto initialization vector</param>
    /// <param name="destination">Destination where cyphertext is to be written</param>
    /// <returns>Cyphertext of the message payload</returns>
    protected void EncodePayload(byte[] payload, byte[] iv, Span<byte> destination)
    {
        if (!IsSecurityEstablished)
        {
            throw new SecureChannelRequired();
        }
        
        if (payload.Length > 0)
        {
            if (payload.Length % 16 != 0)
            {
                throw new Exception($"Unexpected payload length: {payload.Length}");
            }

            using var crypto = Context.CreateCypher( false, Context.Enc);
            crypto.IV = iv.Select(b => (byte)~b).ToArray();

            using var encryptor = crypto.CreateEncryptor();
            encryptor.TransformFinalBlock(payload, 0, payload.Length).CopyTo(destination);
        }
    }
    
    public ReadOnlySpan<byte> PadTheData(ReadOnlySpan<byte> data)
    {
        const byte cryptoLength = 16;
        const byte paddingStart = 0x80;
        
        int dataLength = data.Length + 1;
        int paddingLength = dataLength + (cryptoLength - dataLength % cryptoLength) % cryptoLength;
            
        Span<byte> buffer = stackalloc byte[paddingLength];
        buffer.Clear();
            
        var cursor = buffer.Slice(0);

        data.CopyTo(cursor);
        cursor = cursor.Slice(data.Length);
            
        cursor[0] = paddingStart;
            
        return buffer.ToArray();
    }
}<|MERGE_RESOLUTION|>--- conflicted
+++ resolved
@@ -19,16 +19,7 @@
 public abstract class MessageSecureChannel : IMessageSecureChannel
 {
     /// <summary>
-<<<<<<< HEAD
-    /// Optional logger instance
-    /// </summary>
-    protected readonly ILogger Logger;
-
-    /// <summary>
     /// Initializes a new instance of MessageSecureChannel class
-=======
-    /// Initializes a new instance of SecurityChannel2 class
->>>>>>> 77e58ed1
     /// </summary>
     /// <param name="context">Optional security context state to be used by the channel. If one 
     /// is not provided, new default instance of the context will be created internally. This is
@@ -42,7 +33,7 @@
         Context = context ?? new();
         Logger = loggerFactory?.CreateLogger(GetType());
     }
-    
+
     /// <summary>
     /// Optional logger instance
     /// </summary>
