--- conflicted
+++ resolved
@@ -1,17 +1,7 @@
 ﻿using System;
-<<<<<<< HEAD
+using System.Linq;
 using Microsoft.Extensions.Logging;
-=======
-using System.Collections.ObjectModel;
-using System.Diagnostics;
-using System.Linq;
-using System.Threading;
-using System.Threading.Tasks;
-using Microsoft.Extensions.Logging;
-using OSDP.Net.Connections;
-using OSDP.Net.Model;
 using OSDP.Net.Model.ReplyData;
->>>>>>> 77e58ed1
 
 namespace OSDP.Net.Messages.SecureChannel
 {
@@ -44,8 +34,6 @@
         /// <inheritdoc />
         public override ReadOnlySpan<byte> GenerateMac(ReadOnlySpan<byte> message, bool isIncoming) =>
             isIncoming ? GenerateCommandMac(message) : GenerateReplyMac(message);
-<<<<<<< HEAD
-=======
     }
 
     public class PdMessageSecureChannel : PdMessageSecureChannelBase
@@ -195,6 +183,5 @@
 
             return new Nak(ErrorCode.DoesNotSupportSecurityBlock);
         }
->>>>>>> 77e58ed1
     }
 }