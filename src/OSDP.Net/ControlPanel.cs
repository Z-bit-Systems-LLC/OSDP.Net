using System;
using System.Collections.Concurrent;
using System.Collections.Generic;
using System.Linq;
using System.Threading;
using System.Threading.Tasks;
using Microsoft.Extensions.Logging;
using OSDP.Net.Connections;
using OSDP.Net.Messages;
using OSDP.Net.Model.CommandData;
using OSDP.Net.Model.ReplyData;
using OSDP.Net.Tracing;
using CommunicationConfiguration = OSDP.Net.Model.CommandData.CommunicationConfiguration;
using ManufacturerSpecific = OSDP.Net.Model.ReplyData.ManufacturerSpecific;


<<<<<<< HEAD


=======
>>>>>>> 82a10b02
namespace OSDP.Net
{
    /// <summary>
    /// The OSDP control panel used to communicate to Peripheral Devices (PDs) as an Access Control Unit (ACU).
    /// If multiple connections are needed, add them to the control panel. Avoid creating multiple control panel objects.
    /// </summary>
    public class ControlPanel
    {
        private readonly ConcurrentDictionary<Guid, Bus> _buses = new();
        private readonly ILogger<ControlPanel> _logger;
        private readonly BlockingCollection<Reply> _replies = new();
        private readonly TimeSpan _replyResponseTimeout = TimeSpan.FromSeconds(2);
        private readonly ConcurrentDictionary<int, SemaphoreSlim> _requestLocks = new();

        /// <summary>Initializes a new instance of the <see cref="T:OSDP.Net.ControlPanel" /> class.</summary>
        /// <param name="logger">The logger definition used for logging.</param>
        public ControlPanel(ILogger<ControlPanel> logger = null)
        {
            _logger = logger;
            
            Task.Factory.StartNew(() =>
            {
                foreach (var reply in _replies.GetConsumingEnumerable())
                {
                    // _logger?.LogDebug($"Received a reply {reply}");
                    
                    OnReplyReceived(reply);
                }
            }, TaskCreationOptions.LongRunning);
        }

        /// <summary>
        /// Start polling on the defined connection.
        /// </summary>
        /// <param name="connection">This represents the type of connection used for communicating to PDs.</param>
        /// <returns>An identifier that represents the connection</returns>
        public Guid StartConnection(IOsdpConnection connection) => StartConnection(connection, Bus.DefaultPollInterval);

        /// <summary>
        /// Start polling on the defined connection.
        /// </summary>
        /// <param name="connection">This represents the type of connection used for communicating to PDs.</param>
        /// <param name="pollInterval">The interval at which the devices will be polled, zero or less indicates no polling</param>
        /// <param name="isTracing">Write packet data to {Bus ID}.osdpcap file</param>
        /// <returns>An identifier that represents the connection</returns>
        public Guid StartConnection(IOsdpConnection connection, TimeSpan pollInterval, bool isTracing) =>
            StartConnection(connection, pollInterval, isTracing ? OSDPFileCapTracer.Trace : _ => { });

        /// <summary>
        /// Start polling on the defined connection.
        /// </summary>
        /// <param name="connection">This represents the type of connection used for communicating to PDs.</param>
        /// <param name="pollInterval">The interval at which the devices will be polled, zero or less indicates no polling</param>
        /// <returns>An identifier that represents the connection</returns>
        public Guid StartConnection(IOsdpConnection connection, TimeSpan pollInterval) =>
            StartConnection(connection, pollInterval, _ => { });

        /// <summary>
        /// Start polling on the defined connection.
        /// </summary>
        /// <param name="connection">
        /// This represents the type of connection used for communicating to PDs.
        /// The connection instance may only be started once, otherwise an InvalidOperationException is thrown.
        /// </param>
        /// <param name="pollInterval">The interval at which the devices will be polled, zero or less indicates no polling</param>
        /// <param name="tracer">Delegate that will receive detailed trace information</param>
        /// <returns>An identifier that represents the connection</returns>
        /// <exception cref="InvalidOperationException">If the connection is already started.</exception>
        public Guid StartConnection(IOsdpConnection connection, TimeSpan pollInterval, Action<TraceEntry> tracer)
        {
            var newBus = CreateBus(connection, pollInterval, tracer);
            newBus.ConnectionStatusChanged += BusOnConnectionStatusChanged;
            newBus.StartPolling();
            return newBus.Id;
        }

        /// <summary>
        /// Create a bus for a connection.
        /// </summary>
        /// <remarks>
        /// This will serialize concurrent attempts to start simultaneous connections. Only the first will succeed.
        /// </remarks>
        private Bus CreateBus(IOsdpConnection connection, TimeSpan pollInterval, Action<TraceEntry> tracer)
        {
            // Lock while we check/create the bus. This is a very quick operation so the lock is not a performance problem.
            lock (_buses)
            {
                var existingBusWithThisConnection = _buses.Values
                    .FirstOrDefault(b => b.Connection == connection);
                if (existingBusWithThisConnection != null)
                    throw new InvalidOperationException(
                        $"The IOsdpConnection is already active in connection {existingBusWithThisConnection.Id}. " +
                        "That connection must be stopped before starting a new one.");

                var newBus = new Bus(
                    connection,
                    _replies,
                    pollInterval,
                    tracer,
                    _logger);

                _buses[newBus.Id] = newBus;
                return newBus;
            }
        }

        /// <summary>
        /// Stop the bus for a specific connection.
        /// </summary>
        /// <param name="connectionId">The identifier that represents the connection.</param>
        public async Task StopConnection(Guid connectionId)
        {
            if (!_buses.TryGetValue(connectionId, out Bus bus))
            {
                return;
            }

            // At this point, there might be multiple threads running concurrently trying to stop the connection.
            // No worries, the method is reentrant. All threads will complete safely.

            bus.ConnectionStatusChanged -= BusOnConnectionStatusChanged;
            await bus.Close();

            foreach (byte address in bus.ConfigureDeviceAddresses)
            {
                // This will fire twice if two threads call StopConnection for the same connection simulatenously.
                OnConnectionStatusChanged(bus.Id, address, false, false);
            }
            bus.Dispose();
            _buses.TryRemove(connectionId, out bus);
        }

        private void BusOnConnectionStatusChanged(object sender, Bus.ConnectionStatusEventArgs eventArgs)
        {
            if (sender is Bus bus)
                OnConnectionStatusChanged(bus.Id, eventArgs.Address, eventArgs.IsConnected,
                    eventArgs.IsSecureSessionEstablished);
        }

        /// <summary>
        /// Send a custom command for testing.
        /// </summary>
        /// <param name="connectionId">Identify the connection for communicating to the device.</param>
        /// <param name="command">The custom command to send.</param>
        public async Task SendCustomCommand(Guid connectionId, Command command)
        {
            await SendCommand(connectionId, command).ConfigureAwait(false);
        }

        /// <summary>Request to get an ID Report from the PD.</summary>
        /// <param name="connectionId">Identify the connection for communicating to the device.</param>
        /// <param name="address">Address assigned to the device.</param>
        /// <returns>ID report reply data that was requested.</returns>
        public async Task<DeviceIdentification> IdReport(Guid connectionId, byte address)
        {
            return DeviceIdentification.ParseData((await SendCommand(connectionId,
                new IdReportCommand(address)).ConfigureAwait(false)).ExtractReplyData);
        }

        /// <summary>Request to get the capabilities of the PD.</summary>
        /// <param name="connectionId">Identify the connection for communicating to the device.</param>
        /// <param name="address">Address assigned to the device.</param>
        /// <returns>Device capabilities reply data that was requested.</returns>
        public async Task<DeviceCapabilities> DeviceCapabilities(Guid connectionId, byte address)
        {
            return Model.ReplyData.DeviceCapabilities.ParseData((await SendCommand(connectionId,
                new DeviceCapabilitiesCommand(address)).ConfigureAwait(false)).ExtractReplyData);
        }

        /// <summary>
        /// Request to get the local status of a PD.
        /// </summary>
        /// <param name="connectionId">Identify the connection for communicating to the device.</param>
        /// <param name="address">Address assigned to the device.</param>
        /// <returns>Device local status reply data that was requested.</returns>
        public async Task<LocalStatus> LocalStatus(Guid connectionId, byte address)
        {
            return Model.ReplyData.LocalStatus.ParseData((await SendCommand(connectionId,
                new LocalStatusReportCommand(address)).ConfigureAwait(false)).ExtractReplyData);
        }

        /// <summary>
        /// Request to get the status all of the inputs of a PD.
        /// </summary>
        /// <param name="connectionId">Identify the connection for communicating to the device.</param>
        /// <param name="address">Address assigned to the device.</param>
        /// <returns>Device input status reply data that was requested.</returns>
        public async Task<InputStatus> InputStatus(Guid connectionId, byte address)
        {
            return Model.ReplyData.InputStatus.ParseData((await SendCommand(connectionId,
                new InputStatusReportCommand(address)).ConfigureAwait(false)).ExtractReplyData);
        }

        /// <summary>
        /// Request to get the status all of the outputs of a PD.
        /// </summary>
        /// <param name="connectionId">Identify the connection for communicating to the device.</param>
        /// <param name="address">Address assigned to the device.</param>
        /// <returns>Device output status reply data that was requested.</returns>
        public async Task<OutputStatus> OutputStatus(Guid connectionId, byte address)
        {
            return Model.ReplyData.OutputStatus.ParseData((await SendCommand(connectionId,
                new OutputStatusReportCommand(address)).ConfigureAwait(false)).ExtractReplyData);
        }

        /// <summary>
        /// Request to get PIV data from PD. Only one PIV request is processed at a time for each connection. 
        /// </summary>
        /// <param name="connectionId">Identify the connection for communicating to the device.</param>
        /// <param name="address">Address assigned to the device.</param>
        /// <param name="getPIVData">Describe the PIV data to retrieve.</param>
        /// <param name="timeout">A TimeSpan that represents time to wait until waiting for the other requests to complete and it's own request, a TimeSpan that represents -1 milliseconds to wait indefinitely, or a TimeSpan that represents 0 milliseconds to test the wait handle and return immediately.</param>
        /// <param name="cancellationToken">The CancellationToken token to observe.</param>
        /// <returns>A response with the PIV data requested.</returns>
        public async Task<byte[]> GetPIVData(Guid connectionId, byte address, GetPIVData getPIVData, TimeSpan timeout,
            CancellationToken cancellationToken = default)
        {
            var requestLock = GetRequestLock(connectionId, address);
            
            if (!await requestLock.WaitAsync(timeout, cancellationToken))
            {
                throw new TimeoutException("Timeout waiting for another request to complete.");
            }
            
            try
            {
                return await WaitForPIVData(connectionId, address, getPIVData, timeout, cancellationToken);
            }
            finally
            {
                requestLock.Release();
            }
        }

        private SemaphoreSlim GetRequestLock(Guid connectionId, byte address)
        {
            int hash = new { connectionId, address }.GetHashCode();
            
            if (_requestLocks.TryGetValue(hash, out var requestLock))
            {
                return requestLock;
            }

            var newRequestLock = new SemaphoreSlim(1, 1);
            _requestLocks[hash] = newRequestLock;
            return newRequestLock;
        }

        private async Task<byte[]> WaitForPIVData(Guid connectionId, byte address, GetPIVData getPIVData, TimeSpan timeout,
            CancellationToken cancellationToken)
        {
            bool complete = false;
            DateTime endTime = DateTime.UtcNow + timeout;
            byte[] data = null;

            void Handler(object sender, MultiPartMessageDataReplyEventArgs args)
            {
                // Only process matching replies
                if (args.ConnectionId != connectionId || args.Address != address) return;

                var pivData = args.DataFragmentResponse;
                data ??= new byte[pivData.WholeMessageLength];

                complete = Message.BuildMultiPartMessageData(pivData.WholeMessageLength, pivData.Offset,
                    pivData.LengthOfFragment, pivData.Data, data);
            }

            PIVDataReplyReceived += Handler;

            try
            {
                await SendCommand(connectionId,
                    new GetPIVDataCommand(address, getPIVData), cancellationToken, throwOnNak: false)
                    .ConfigureAwait(false);

                while (DateTime.UtcNow <= endTime)
                {
                    if (complete)
                    {
                        return data;
                    }

                    // Delay for default poll interval
                    await Task.Delay(TimeSpan.FromMilliseconds(200), cancellationToken);
                }

                throw new TimeoutException("Timeout waiting to receive PIV data.");
            }
            finally
            {
                PIVDataReplyReceived -= Handler;
            }
        }

        /// <summary>
        /// Request to get the status all of the readers of a PD.
        /// </summary>
        /// <param name="connectionId">Identify the connection for communicating to the device.</param>
        /// <param name="address">Address assigned to the device.</param>
        /// <returns>Device reader status reply data that was requested.</returns>
        public async Task<ReaderStatus> ReaderStatus(Guid connectionId, byte address)
        {
            return Model.ReplyData.ReaderStatus.ParseData((await SendCommand(connectionId,
                new ReaderStatusReportCommand(address)).ConfigureAwait(false)).ExtractReplyData);
        }

        /// <summary>
        /// Send a  manufacture specific command to a PD.
        /// </summary>
        /// <param name="connectionId">Identify the connection for communicating to the device.</param>
        /// <param name="address">Address assigned to the device.</param>
        /// <param name="manufacturerSpecific">The manufacturer specific data.</param>
        /// <returns>Reply data that is returned after sending the command. There is the possibility of different replies can be returned from PD.</returns>
        public async Task<ReturnReplyData<ManufacturerSpecific>> ManufacturerSpecificCommand(Guid connectionId, byte address,
            Model.CommandData.ManufacturerSpecific manufacturerSpecific)
        {
            var reply = await SendCommand(connectionId,
                new ManufacturerSpecificCommand(address, manufacturerSpecific)).ConfigureAwait(false);

            return new ReturnReplyData<ManufacturerSpecific>
            {
                Ack = reply.Type == ReplyType.Ack,
                ReplyData = reply.Type == ReplyType.ManufactureSpecific ? ManufacturerSpecific.ParseData(reply.ExtractReplyData) : null
            };
        }

        /// <summary>
        /// Send a command to alter the state of one or more outputs on a PD.
        /// </summary>
        /// <param name="connectionId">Identify the connection for communicating to the device.</param>
        /// <param name="address">Address assigned to the device.</param>
        /// <param name="outputControls">Data for one or more outputs to control.</param>
        /// <returns>Reply data that is returned after sending the command. There is the possibility of different replies can be returned from PD.</returns>
        public async Task<ReturnReplyData<OutputStatus>> OutputControl(Guid connectionId, byte address, OutputControls outputControls)
        {
            var reply = await SendCommand(connectionId,
                new OutputControlCommand(address, outputControls)).ConfigureAwait(false);
            
            return new ReturnReplyData<OutputStatus>
            {
                Ack = reply.Type == ReplyType.Ack,
                ReplyData = reply.Type == ReplyType.OutputStatusReport ? Model.ReplyData.OutputStatus.ParseData(reply.ExtractReplyData) : null
            };
        }

        /// <summary>
        /// Send a command to alter the LED color on a PD.
        /// </summary>
        /// <param name="connectionId">Identify the connection for communicating to the device.</param>
        /// <param name="address">Address assigned to the device.</param>
        /// <param name="readerLedControls">Data to change color on one or more reader LEDs.</param>
        /// <returns><c>true</c> if successful, <c>false</c> otherwise.</returns>
        public async Task<bool> ReaderLedControl(Guid connectionId, byte address, ReaderLedControls readerLedControls)
        {
            var reply = await SendCommand(connectionId,
                new ReaderLedControlCommand(address, readerLedControls)).ConfigureAwait(false);
            
            return reply.Type == ReplyType.Ack;
        }

        /// <summary>
        /// Send a command to control the buzzer on a PD.
        /// </summary>
        /// <param name="connectionId">Identify the connection for communicating to the device.</param>
        /// <param name="address">Address assigned to the device.</param>
        /// <param name="readerBuzzerControl">Data for the reader buzzer control on the PD.</param>
        /// <returns><c>true</c> if successful, <c>false</c> otherwise.</returns>
        public async Task<bool> ReaderBuzzerControl(Guid connectionId, byte address, ReaderBuzzerControl readerBuzzerControl)
        {
            var reply = await SendCommand(connectionId,
                new ReaderBuzzerControlCommand(address, readerBuzzerControl)).ConfigureAwait(false);
            
            return reply.Type == ReplyType.Ack;
        }

        /// <summary>
        /// Send a command that sends text to be shown on a PD.
        /// </summary>
        /// <param name="connectionId">Identify the connection for communicating to the device.</param>
        /// <param name="address">Address assigned to the device.</param>
        /// <param name="readerTextOutput">Data for the reader text output on the PD.</param>
        /// <returns><c>true</c> if successful, <c>false</c> otherwise.</returns>
        public async Task<bool> ReaderTextOutput(Guid connectionId, byte address, ReaderTextOutput readerTextOutput)
        {
            var reply = await SendCommand(connectionId,
                new ReaderTextOutputCommand(address, readerTextOutput)).ConfigureAwait(false);
            
            return reply.Type == ReplyType.Ack;
        }

        /// <summary>
        /// Send a command that sets the communication configuration on a PD.
        /// </summary>
        /// <param name="connectionId">Identify the connection for communicating to the device.</param>
        /// <param name="address">Address assigned to the device.</param>
        /// <param name="communicationConfiguration">Data for the communication configuration on the PD.</param>
        /// <returns>Reply data of the actual communication configuration being set on the PD.</returns>
        public async Task<Model.ReplyData.CommunicationConfiguration> CommunicationConfiguration(Guid connectionId,
            byte address, CommunicationConfiguration communicationConfiguration)
        {
            return Model.ReplyData.CommunicationConfiguration.ParseData((await SendCommand(connectionId,
                    new CommunicationSetCommand(address, communicationConfiguration)).ConfigureAwait(false))
                .ExtractReplyData);
        }

        /// <summary>
        ///  Send a command that sets the encryption key configuration on a PD.
        /// </summary>
        /// <param name="connectionId">Identify the connection for communicating to the device.</param>
        /// <param name="address">Address assigned to the device.</param>
        /// <param name="encryptionKeyConfiguration">Data for the encryption key configuration on the PD.</param>
        /// <returns><c>true</c> if successful, <c>false</c> otherwise.</returns>
        public async Task<bool> EncryptionKeySet(Guid connectionId, byte address,
            EncryptionKeyConfiguration encryptionKeyConfiguration)
        {
            var reply = await SendCommand(connectionId,
                new EncryptionKeySetCommand(address, encryptionKeyConfiguration)).ConfigureAwait(false);

            return reply.Type == ReplyType.Ack;
        }

        /// <summary>
        /// Send a file to a PD.
        /// </summary>
        /// <param name="connectionId">Identify the connection for communicating to the device.</param>
        /// <param name="address">Address assigned to the device.</param>
        /// <param name="fileType">File transfer type</param>
        /// <param name="fileData">The complete file data being sent to the PD</param>
        /// <param name="fragmentSize">Initial size of the fragment sent with each packet</param>
        /// <param name="callback">Track the status of the file transfer</param>
        /// <param name="cancellationToken">The CancellationToken token to observe.</param>
        /// <exception cref="FileTransferException">File transfer has failed because the PD has returned an error.</exception>
        /// <returns>The final successful (=positive) status code from the PD.</returns>
        public Task<Model.ReplyData.FileTransferStatus.StatusDetail> FileTransfer(Guid connectionId, byte address, byte fileType, byte[] fileData, ushort fragmentSize,
            Action<FileTransferStatus> callback, CancellationToken cancellationToken = default)
        {
            var bus = _buses[connectionId];
            return Task.Run(async () =>
            {
                bus.SetSendingMultiMessage(address, true);
                try
                {
                    return await SendFileTransferCommands(connectionId, address, fileType, fileData, fragmentSize, callback,
                        cancellationToken);
                }
                finally
                {
                    bus.SetSendingMultiMessage(address, false);
                    bus.SetSendingMultiMessageNoSecureChannel(address, false);
                }
            }, cancellationToken);
        }

        private async Task<Model.ReplyData.FileTransferStatus.StatusDetail> SendFileTransferCommands(Guid connectionId, byte address, byte fileType, byte[] fileData,
            ushort fragmentSize, Action<FileTransferStatus> callback, CancellationToken cancellationToken)
        {
            int totalSize = fileData.Length;
            int offset = 0;

            // Keep going until
            // * operation's cancelled
            // * an error occurs
            // * transfer's completed
            while (true)
            {
                cancellationToken.ThrowIfCancellationRequested();

                // Get the fragment size if it doesn't exceed the total size
                var nextFragmentSize = (ushort)Math.Min(fragmentSize, totalSize - offset);

                var reply = await SendCommand(connectionId,
                        new FileTransferCommand(address,
                            new FileTransferFragment(fileType, totalSize, offset, nextFragmentSize, fileData.Skip(offset).Take(nextFragmentSize).ToArray())),
                        cancellationToken, throwOnNak: false)
                    .ConfigureAwait(false);

                // Update offset
                offset += nextFragmentSize;

                // Parse the fileTransfer status
                var fileTransferStatusReply = reply.Type == ReplyType.FileTransferStatus
                    ? Model.ReplyData.FileTransferStatus.ParseData(reply.ExtractReplyData)
                    : null;

                // Check reply to see if PD has requested some change in com procedures.
                if (fileTransferStatusReply != null)
                {
                    // Leave secure channel if needed
                    if ((fileTransferStatusReply.Action & Model.ReplyData.FileTransferStatus.ControlFlags.LeaveSecureChannel) ==
                        Model.ReplyData.FileTransferStatus.ControlFlags.LeaveSecureChannel)
                    {
                        _buses[connectionId].SetSendingMultiMessageNoSecureChannel(address, true);
                    }

                    // Set request delay if specified
                    if (fileTransferStatusReply is { RequestedDelay: > 0 })
                    {
                        _buses[connectionId].SetRequestDelay(address,
                            DateTime.UtcNow.AddMilliseconds(fileTransferStatusReply.RequestedDelay));
                    }

                    // Set fragment size if requested
                    if (fileTransferStatusReply is { UpdateMessageMaximum: > 0 })
                    {
                        fragmentSize = Message.CalculateMaximumMessageSize(fileTransferStatusReply.UpdateMessageMaximum,
                            reply.IsSecureMessage);
                    }
                }

                var status = new FileTransferStatus(
                    fileTransferStatusReply?.Detail ?? Model.ReplyData.FileTransferStatus.StatusDetail.UnknownError,
                    offset,
                    reply.Type == ReplyType.Nak ? Nak.ParseData(reply.ExtractReplyData) : null);

                // Report status to progress listeners
                callback(status);

                switch (status.Status)
                {
                    // Abort transfer on error.
                    case < 0:
                        throw new FileTransferException("File transfer failed", status);
                    // File transfer is completed, but PD wants us to keep sending "idling" filetransfer message (FtFragmentSize = 0) until we receive another status.
                    case Model.ReplyData.FileTransferStatus.StatusDetail.FinishingFileTransfer:
                         fragmentSize = 0;
                        break;
                    default:
                    {
                        if(offset >= totalSize)
                        {
                            // We're done. Return the last successful (=positive) status code.
                            return status.Status;
                        }

                        break;
                    }
                }
            }
        }

        /// <summary>
        /// Send a request to the PD to read from a biometric scan and send back the data template.
        /// </summary>
        /// <param name="connectionId">Identify the connection for communicating to the device.</param>
        /// <param name="address">Address assigned to the device.</param>
        /// <param name="biometricReadData">Command data to send a request to the PD to send template data from a biometric scan.</param>
        /// <param name="timeout">A TimeSpan that represents time to wait until waiting for the other requests to complete and it's own request, a TimeSpan that represents -1 milliseconds to wait indefinitely, or a TimeSpan that represents 0 milliseconds to test the wait handle and return immediately.</param>
        /// <param name="cancellationToken">The CancellationToken token to observe.</param>
        /// <returns>Results from matching the biometric scan.</returns>
        public async Task<BiometricReadResult> ScanAndSendBiometricData(Guid connectionId, byte address,
            BiometricReadData biometricReadData, TimeSpan timeout,
            CancellationToken cancellationToken = default)
        {
            var requestLock = GetRequestLock(connectionId, address);

            if (!await requestLock.WaitAsync(timeout, cancellationToken))
            {
                throw new TimeoutException("Timeout waiting for another request to complete.");
            }

            try
            {
                return await WaitForBiometricRead(connectionId, address, biometricReadData, timeout,
                    cancellationToken);
            }
            finally
            {
                requestLock.Release();
            }
        }

        private async Task<BiometricReadResult> WaitForBiometricRead(Guid connectionId, byte address,
            BiometricReadData biometricReadData, TimeSpan timeout,
            CancellationToken cancellationToken)
        {
            bool complete = false;
            BiometricReadResult result = null;

            void Handler(object sender, BiometricReadResultsReplyEventArgs args)
            {
                // Only process matching replies
                if (args.ConnectionId != connectionId || args.Address != address) return;

                complete = true;

                result = args.BiometricReadResult;
            }

            BiometricReadResultsReplyReceived += Handler;

            try
            {
                await SendCommand(connectionId,
                    new BiometricReadDataCommand(address, biometricReadData), cancellationToken, throwOnNak: false).ConfigureAwait(false);

                DateTime endTime = DateTime.UtcNow + timeout;

                while (DateTime.UtcNow <= endTime)
                {
                    if (complete)
                    {
                        return result;
                    }

                    // Delay for default poll interval
                    await Task.Delay(TimeSpan.FromMilliseconds(200), cancellationToken);
                }

                throw new TimeoutException("Timeout waiting to for biometric read data.");
            }
            finally
            {
                BiometricReadResultsReplyReceived -= Handler;
            }
        }


        /// <summary>
        /// Send a request to the PD to perform a biometric scan and match it to the provided template.
        /// </summary>
        /// <param name="connectionId">Identify the connection for communicating to the device.</param>
        /// <param name="address">Address assigned to the device.</param>
        /// <param name="biometricTemplateData">Command data to send a request to the PD to perform a biometric scan and match.</param>
        /// <param name="timeout">A TimeSpan that represents time to wait until waiting for the other requests to complete and it's own request, a TimeSpan that represents -1 milliseconds to wait indefinitely, or a TimeSpan that represents 0 milliseconds to test the wait handle and return immediately.</param>
        /// <param name="cancellationToken">The CancellationToken token to observe.</param>
        /// <returns>Results from matching the biometric scan.</returns>
        public async Task<BiometricMatchResult> ScanAndMatchBiometricTemplate(Guid connectionId, byte address,
            BiometricTemplateData biometricTemplateData, TimeSpan timeout,
            CancellationToken cancellationToken = default)
        {
            var requestLock = GetRequestLock(connectionId, address);
            
            if (!await requestLock.WaitAsync(timeout, cancellationToken))
            {
                throw new TimeoutException("Timeout waiting for another request to complete.");
            }
            
            try
            {
                return await WaitForBiometricMatch(connectionId, address, biometricTemplateData, timeout, cancellationToken);
            }
            finally
            {
                requestLock.Release();
            }
        }

        private async Task<BiometricMatchResult> WaitForBiometricMatch(Guid connectionId, byte address, BiometricTemplateData biometricTemplateData, TimeSpan timeout,
            CancellationToken cancellationToken)
        {
            bool complete = false;
            BiometricMatchResult result = null;

            void Handler(object sender, BiometricMatchReplyEventArgs args)
            {
                // Only process matching replies
                if (args.ConnectionId != connectionId || args.Address != address) return;

                complete = true;

                result = args.BiometricMatchResult;
            }

            BiometricMatchReplyReceived += Handler;

            try
            {
                await SendCommand(connectionId,
                    new BiometricMatchCommand(address, biometricTemplateData), 
                    cancellationToken, throwOnNak: false).ConfigureAwait(false);
                
                DateTime endTime = DateTime.UtcNow + timeout;
                
                while (DateTime.UtcNow <= endTime)
                {
                    if (complete)
                    {
                        return result;
                    }

                    // Delay for default poll interval
                    await Task.Delay(TimeSpan.FromMilliseconds(200), cancellationToken);
                }

                throw new TimeoutException("Timeout waiting to for biometric match.");
            }
            finally
            {
                BiometricMatchReplyReceived -= Handler;
            }
        }

        /// <summary>
        /// Instruct the PD to perform a challenge/response sequence.
        /// </summary>
        /// <param name="connectionId">Identify the connection for communicating to the device.</param>
        /// <param name="address">Address assigned to the device.</param>
        /// <param name="algorithm"></param>
        /// <param name="key"></param>
        /// <param name="challenge"></param>
        /// <param name="fragmentSize">Size of the fragment sent with each packet</param>
        /// <param name="timeout">A TimeSpan that represents time to wait until waiting for the other requests to complete and it's own request, a TimeSpan that represents -1 milliseconds to wait indefinitely, or a TimeSpan that represents 0 milliseconds to test the wait handle and return immediately.</param>
        /// <param name="cancellationToken">The CancellationToken token to observe.</param>
        /// <returns><c>true</c> if successful, <c>false</c> otherwise.</returns>
        public async Task<byte[]> AuthenticationChallenge(Guid connectionId, byte address,
            byte algorithm, byte key, byte[] challenge, ushort fragmentSize, TimeSpan timeout,
            CancellationToken cancellationToken = default)
        {
            var requestLock = GetRequestLock(connectionId, address);

            if (!await requestLock.WaitAsync(timeout, cancellationToken))
            {
                throw new TimeoutException("Timeout waiting for another request to complete.");
            }

            try
            {
                return await WaitForChallengeResponse(connectionId, address, algorithm, key, challenge, fragmentSize,
                    timeout, cancellationToken);
            }
            finally
            {
                requestLock.Release();
            }
        }

        private async Task<byte[]> WaitForChallengeResponse(Guid connectionId, byte address, byte algorithm, byte key,
            byte[] challenge, ushort fragmentSize, TimeSpan timeout,
            CancellationToken cancellationToken)
        {
            bool complete = false;
            DateTime endTime = DateTime.UtcNow + timeout;
            var requestData = new List<byte> { algorithm, key };
            requestData.AddRange(challenge);
            byte[] responseData = null;

            void Handler(object sender, MultiPartMessageDataReplyEventArgs args)
            {
                // Only process matching replies
                if (args.ConnectionId != connectionId || args.Address != address) return;

                var dataFragmentResponse = args.DataFragmentResponse;
                responseData ??= new byte[dataFragmentResponse.WholeMessageLength];

                complete = Message.BuildMultiPartMessageData(dataFragmentResponse.WholeMessageLength, dataFragmentResponse.Offset,
                    dataFragmentResponse.LengthOfFragment, dataFragmentResponse.Data, responseData);
            }

            AuthenticationChallengeResponseReceived += Handler;
            
            int totalSize = requestData.Count;
            int offset = 0;
            bool continueTransfer = true;

            try
            {
                while (!cancellationToken.IsCancellationRequested && continueTransfer)
                {
                    var reply = await SendCommand(connectionId,
                            new AuthenticationChallengeCommand(address,
                                new AuthenticationChallengeFragment(totalSize, offset, fragmentSize,
                                    requestData.Skip(offset).Take((ushort)Math.Min(fragmentSize, totalSize - offset))
                                        .ToArray())), cancellationToken, throwOnNak: false)
                        .ConfigureAwait(false);

                    offset += fragmentSize;

<<<<<<< HEAD
                    // TODO: Change this to a NackReplyException?
                    // End transfer is Nak reply is received
                    if (reply.Type == ReplyType.Nak) throw new Exception("Unable to complete challenge request");

=======
>>>>>>> 82a10b02
                    // Determine if we should continue on successful status
                    continueTransfer = offset < totalSize;
                }

                while (DateTime.UtcNow <= endTime)
                {
                    if (complete)
                    {
                        return responseData;
                    }

                    // Delay for default poll interval
                    await Task.Delay(TimeSpan.FromMilliseconds(200), cancellationToken);
                }

                throw new TimeoutException("Timeout waiting to receive challenge response.");
            }
            finally
            {
                AuthenticationChallengeResponseReceived -= Handler;
            }
        }

        /// <summary>
        /// Inform the PD the maximum size that the ACU can receive.
        /// </summary>
        /// <param name="connectionId">Identify the connection for communicating to the device.</param>
        /// <param name="address">Address assigned to the device.</param>
        /// <param name="maximumReceiveSize">The maximum size that the ACU can receive.</param>
        /// <returns><c>true</c> if successful, <c>false</c> otherwise.</returns>
        public async Task<bool> ACUReceivedSize(Guid connectionId, byte address, ushort maximumReceiveSize)
        {
            var reply = await SendCommand(connectionId,
                new ACUReceiveSizeCommand(address, maximumReceiveSize)).ConfigureAwait(false);

            return reply.Type == ReplyType.Ack;
        }

        /// <summary>
        /// Instructs the PD to maintain communication with the credential for a specified time.
        /// </summary>
        /// <param name="connectionId">Identify the connection for communicating to the device.</param>
        /// <param name="address">Address assigned to the device.</param>
        /// <param name="keepAliveTimeInMilliseconds">The length of time to maintain communication with credential.</param>
        /// <returns><c>true</c> if successful, <c>false</c> otherwise.</returns>
        public async Task<bool> KeepReaderActive(Guid connectionId, byte address, ushort keepAliveTimeInMilliseconds)
        {
            var reply = await SendCommand(connectionId,
                new KeepReaderActiveCommand(address, keepAliveTimeInMilliseconds)).ConfigureAwait(false);

            return reply.Type == ReplyType.Ack;
        }

        /// <summary>
        /// Instructs the PD to abort the current operation.
        /// </summary>
        /// <param name="connectionId">Identify the connection for communicating to the device.</param>
        /// <param name="address">Address assigned to the device.</param>
        /// <returns><c>true</c> if successful, <c>false</c> otherwise.</returns>
        public async Task<bool> AbortCurrentOperation(Guid connectionId, byte address)
        {
            var reply = await SendCommand(connectionId, new AbortCurrentOperationCommand(address))
                .ConfigureAwait(false);

            return reply.Type == ReplyType.Ack;
        }

        /// <summary>
        /// Is the PD online
        /// </summary>
        /// <param name="connectionId">Identify the connection for communicating to the device</param>
        /// <param name="address">Address assigned to the device</param>
        /// <returns>Returns true if the PD is online</returns>
        public bool IsOnline(Guid connectionId, byte address)
        {
            return _buses[connectionId].IsOnline(address);
        }

        internal async Task<Reply> SendCommand(Guid connectionId, Command command,
            CancellationToken cancellationToken = default, bool throwOnNak = true)
        {
            var source = new TaskCompletionSource<Reply>();

            void EventHandler(object sender, ReplyEventArgs replyEventArgs)
            {
                var reply = replyEventArgs.Reply;
<<<<<<< HEAD

=======
>>>>>>> 82a10b02
                if (!reply.MatchIssuingCommand(command)) return;

                if (throwOnNak && replyEventArgs.Reply.Type == ReplyType.Nak)
                {
                    source.SetException(new NackReplyException(Nak.ParseData(reply.ExtractReplyData)));
                }
                else
                {
                    source.SetResult(reply);
                }
<<<<<<< HEAD
=======
            }

            if (!_buses.TryGetValue(connectionId, out var bus))
            {
                throw new ArgumentException("Connection could not be found", nameof(connectionId));
>>>>>>> 82a10b02
            }

            ReplyReceived += EventHandler;

<<<<<<< HEAD
            // TODO: If connectionId is invalid, this condition will silently move on and rather than
            // failing, it will wait task that never started to come back or timeout, fix that?
            if (_buses.TryGetValue(connectionId, out var bus))
=======
            try
>>>>>>> 82a10b02
            {
                bus.SendCommand(command);

<<<<<<< HEAD
            var task = await Task.WhenAny(
                source.Task, Task.Delay(_replyResponseTimeout, cancellationToken)).ConfigureAwait(false);
            ReplyReceived -= EventHandler;

            if (source.Task != task)
            {
                throw new TimeoutException();
            }
            
            return await source.Task;
=======
                var task = await Task.WhenAny(
                    source.Task, Task.Delay(_replyResponseTimeout, cancellationToken)).ConfigureAwait(false);

                if (source.Task != task)
                {
                    throw new TimeoutException();
                }

                return await source.Task;
            }
            finally
            {
                ReplyReceived -= EventHandler;
            }
>>>>>>> 82a10b02
        }

        /// <summary>
        /// Shutdown the control panel and stop all communication to PDs.
        /// </summary>
        public async Task Shutdown()
        {
            foreach (var bus in _buses.Values)
            {
                bus.ConnectionStatusChanged -= BusOnConnectionStatusChanged;
                await bus.Close();
                
                foreach (byte address in bus.ConfigureDeviceAddresses)
                {
                    OnConnectionStatusChanged(bus.Id, address, false, false);
                }
                bus.Dispose();
            }
            _buses.Clear();

            foreach (var pivDataLock in _requestLocks.Values)
            {
                pivDataLock.Dispose();
            }
            _requestLocks.Clear();
        }

        /// <summary>
        /// Reset communication sequence with the PD specified.
        /// </summary>
        /// <param name="connectionId">Identify the connection for communicating to the device.</param>
        /// <param name="address">Address assigned to the device.</param>
        public void ResetDevice(Guid connectionId, int address)
        {
            if (_buses.TryGetValue(connectionId, out Bus bus))
            {
                bus.ResetDevice(address);
            }
        }

        /// <summary>
        /// Add a PD to the control panel. This will replace an existing PD that is configured at the same address.
        /// </summary>
        /// <param name="connectionId">Identify the connection for communicating to the device.</param>
        /// <param name="address">Address assigned to the device.</param>
        /// <param name="useCrc">Use CRC for error checking.</param>
        /// <param name="useSecureChannel">Require the device to communicate with a secure channel.</param>
        /// <param name="secureChannelKey">Set the secure channel key, default installation key is used if not specified.</param>
        public void AddDevice(Guid connectionId, byte address, bool useCrc, bool useSecureChannel, byte[] secureChannelKey = null)
        {
            if (!_buses.TryGetValue(connectionId, out Bus foundBus))
            {
                throw new ArgumentException("Connection could not be found", nameof(connectionId));
            }

            if (address > 127)
            {
                throw new ArgumentOutOfRangeException(nameof(address), "Address is out of range, it must between 0 and 127.");
            }

            foundBus.AddDevice(address, useCrc, useSecureChannel, useSecureChannel ? secureChannelKey : null);
        }

        /// <summary>
        /// Remove a PD from the control panel.
        /// </summary>
        /// <param name="connectionId">Identify the connection for communicating to the device.</param>
        /// <param name="address">Address assigned to the device.</param>
        public void RemoveDevice(Guid connectionId, byte address)
        {
            if (_buses.TryGetValue(connectionId, out Bus bus))
            {
                bus.RemoveDevice(address);
            }
        }

        private void OnConnectionStatusChanged(Guid connectionId, byte address, bool isConnected,
            bool isSecureChannelEstablished)
        {
            var handler = ConnectionStatusChanged;
            handler?.Invoke(this,
                new ConnectionStatusEventArgs(connectionId, address, isConnected, isSecureChannelEstablished));
        }

        internal virtual void OnReplyReceived(Reply reply)
        {
<<<<<<< HEAD
            // TODO: Any reason to have a 4-line scope block here with a local var?
=======
>>>>>>> 82a10b02
            ReplyReceived?.Invoke(this, new ReplyEventArgs { Reply = reply });

            switch (reply.Type)
            {
                case ReplyType.Nak:
                    NakReplyReceived?.Invoke(this,
                        new NakReplyEventArgs(reply.ConnectionId, reply.Address,
                            Nak.ParseData(reply.ExtractReplyData)));
                    break;
                case ReplyType.LocalStatusReport:
                    LocalStatusReportReplyReceived?.Invoke(this,
                        new LocalStatusReportReplyEventArgs(reply.ConnectionId, reply.Address,
                            Model.ReplyData.LocalStatus.ParseData(reply.ExtractReplyData)));
                    break;
                case ReplyType.InputStatusReport:
                    InputStatusReportReplyReceived?.Invoke(this,
                        new InputStatusReportReplyEventArgs(reply.ConnectionId, reply.Address,
                            Model.ReplyData.InputStatus.ParseData(reply.ExtractReplyData)));
                    break;
                case ReplyType.OutputStatusReport:
                    OutputStatusReportReplyReceived?.Invoke(this,
                        new OutputStatusReportReplyEventArgs(reply.ConnectionId, reply.Address,
                            Model.ReplyData.OutputStatus.ParseData(reply.ExtractReplyData)));
                    break;
                case ReplyType.ReaderStatusReport:
                    ReaderStatusReportReplyReceived?.Invoke(this,
                        new ReaderStatusReportReplyEventArgs(reply.ConnectionId, reply.Address,
                            Model.ReplyData.ReaderStatus.ParseData(reply.ExtractReplyData)));
                    break;
                case ReplyType.RawReaderData:
                    RawCardDataReplyReceived?.Invoke(this,
                        new RawCardDataReplyEventArgs(reply.ConnectionId, reply.Address,
                            RawCardData.ParseData(reply.ExtractReplyData)));
                    break;
                case ReplyType.ManufactureSpecific:
                    ManufacturerSpecificReplyReceived?.Invoke(this,
                        new ManufacturerSpecificReplyEventArgs(reply.ConnectionId, reply.Address,
                            ManufacturerSpecific.ParseData(reply.ExtractReplyData)));
                    break;
                case ReplyType.PIVData:
                    PIVDataReplyReceived?.Invoke(this,
                        new MultiPartMessageDataReplyEventArgs(reply.ConnectionId, reply.Address,
                            DataFragmentResponse.ParseData(reply.ExtractReplyData)));
                    break;
                case ReplyType.ResponseToChallenge:
                    AuthenticationChallengeResponseReceived?.Invoke(this,
                        new MultiPartMessageDataReplyEventArgs(reply.ConnectionId, reply.Address,
                            DataFragmentResponse.ParseData(reply.ExtractReplyData)));   
                    break;
                case ReplyType.KeypadData:
                    KeypadReplyReceived?.Invoke(this,
                        new KeypadReplyEventArgs(reply.ConnectionId, reply.Address,
                            KeypadData.ParseData(reply.ExtractReplyData)));
                    break;
                case ReplyType.BiometricData:
                    BiometricReadResultsReplyReceived?.Invoke(this,
                        new BiometricReadResultsReplyEventArgs(reply.ConnectionId, reply.Address,
                            BiometricReadResult.ParseData(reply.ExtractReplyData)));
                    break;
                case ReplyType.BiometricMatchResult:
                    var handler = BiometricMatchReplyReceived;
                    BiometricMatchReplyReceived?.Invoke(this,
                        new BiometricMatchReplyEventArgs(reply.ConnectionId, reply.Address,
                            BiometricMatchResult.ParseData(reply.ExtractReplyData)));
                    break;
            }
        }

        private event EventHandler<ReplyEventArgs> ReplyReceived;

        /// <summary>
        /// Occurs when connection status changed.
        /// </summary>
        public event EventHandler<ConnectionStatusEventArgs> ConnectionStatusChanged;

        /// <summary>
        /// Occurs when a negative reply is received.
        /// </summary>
        public event EventHandler<NakReplyEventArgs> NakReplyReceived;

        /// <summary>
        /// Occurs when local status report reply is received.
        /// </summary>
        public event EventHandler<LocalStatusReportReplyEventArgs> LocalStatusReportReplyReceived;

        /// <summary>
        /// Occurs when input status report reply is received.
        /// </summary>
        public event EventHandler<InputStatusReportReplyEventArgs> InputStatusReportReplyReceived;

        /// <summary>
        /// Occurs when output status report reply is received.
        /// </summary>
        public event EventHandler<OutputStatusReportReplyEventArgs> OutputStatusReportReplyReceived;

        /// <summary>
        /// Occurs when reader status report reply is received.
        /// </summary>
        public event EventHandler<ReaderStatusReportReplyEventArgs> ReaderStatusReportReplyReceived;

        /// <summary>
        /// Occurs when raw card data reply is received.
        /// </summary>
        public event EventHandler<RawCardDataReplyEventArgs> RawCardDataReplyReceived;

        /// <summary>
        /// Occurs when manufacturer specific reply is received.
        /// </summary>
        public event EventHandler<ManufacturerSpecificReplyEventArgs> ManufacturerSpecificReplyReceived;

        /// <summary>
        /// Occurs when key pad data reply is received.
        /// </summary>
        public event EventHandler<KeypadReplyEventArgs> KeypadReplyReceived;

        /// <summary>
        /// Occurs when biometric read results reply is received.
        /// </summary>
        private event EventHandler<BiometricReadResultsReplyEventArgs> BiometricReadResultsReplyReceived;

        /// <summary>
        /// Occurs when biometric match reply is received.
        /// </summary>
        private event EventHandler<BiometricMatchReplyEventArgs> BiometricMatchReplyReceived;

        /// <summary>
        /// Occurs when piv data reply is received.
        /// </summary>
        private event EventHandler<MultiPartMessageDataReplyEventArgs> PIVDataReplyReceived;

        /// <summary>
        /// Occurs when authentication challenge response is received.
        /// </summary>
        private event EventHandler<MultiPartMessageDataReplyEventArgs> AuthenticationChallengeResponseReceived;

        /// <summary>
        /// A negative reply that has been received.
        /// </summary>
        public class NakReplyEventArgs : EventArgs
        {
            /// <summary>
            /// Initializes a new instance of the <see cref="NakReplyEventArgs"/> class.
            /// </summary>
            /// <param name="connectionId">Identify the connection for communicating to the device.</param>
            /// <param name="address">Address assigned to the device.</param>
            /// <param name="nak">A negative reply that has been received.</param>
            public NakReplyEventArgs(Guid connectionId, byte address, Nak nak)
            {
                ConnectionId = connectionId;
                Address = address;
                Nak = nak;
            }

            /// <summary>
            /// Identify the connection for communicating to the device.
            /// </summary>
            public Guid ConnectionId { get; }

            /// <summary>
            /// Address assigned to the device.
            /// </summary>
            public byte Address { get; }

            /// <summary>
            /// A negative reply that has been received.
            /// </summary>
            public Nak Nak { get; }
        }

        /// <summary>
        /// A connection status has been changed.
        /// </summary>
        public class ConnectionStatusEventArgs : EventArgs
        {
            /// <summary>
            /// Initializes a new instance of the <see cref="ConnectionStatusEventArgs"/> class.
            /// </summary>
            /// <param name="connectionId">Identify the connection for communicating to the device.</param>
            /// <param name="address">Address assigned to the device.</param>
            /// <param name="isConnected">Is the device currently connected.</param>
            /// <param name="isSecureChannelEstablished">Is the secure channel currently established.</param>
            public ConnectionStatusEventArgs(Guid connectionId, byte address, bool isConnected,
                bool isSecureChannelEstablished)
            {
                ConnectionId = connectionId;
                Address = address;
                IsConnected = isConnected;
                IsSecureChannelEstablished = isSecureChannelEstablished;
            }

            /// <summary>
            /// Identify the connection for communicating to the device.
            /// </summary>
            public Guid ConnectionId { get; }

            /// <summary>
            /// Address assigned to the device.
            /// </summary>
            public byte Address { get; }

            /// <summary>
            /// Is the device currently connected.
            /// </summary>
            public bool IsConnected { get; }

            /// <summary>
            /// Is the secure channel currently established
            /// </summary>
            public bool IsSecureChannelEstablished { get; }
        }

        /// <summary>
        /// The local status report reply has been received.
        /// </summary>
        public class LocalStatusReportReplyEventArgs : EventArgs
        {
            /// <summary>
            /// Initializes a new instance of the <see cref="LocalStatusReportReplyEventArgs"/> class.
            /// </summary>
            /// <param name="connectionId">Identify the connection for communicating to the device.</param>
            /// <param name="address">Address assigned to the device.</param>
            /// <param name="localStatus">A local status report reply.</param>
            public LocalStatusReportReplyEventArgs(Guid connectionId, byte address, LocalStatus localStatus)
            {
                ConnectionId = connectionId;
                Address = address;
                LocalStatus = localStatus;
            }

            /// <summary>
            /// Identify the connection for communicating to the device.
            /// </summary>
            public Guid ConnectionId { get; }

            /// <summary>
            /// Address assigned to the device.
            /// </summary>
            public byte Address { get; }

            /// <summary>
            /// A local status report reply.
            /// </summary>
            public LocalStatus LocalStatus { get; }
        }

        /// <summary>
        /// The input status report reply has been received.
        /// </summary>
        public class InputStatusReportReplyEventArgs : EventArgs
        {
            /// <summary>
            /// Initializes a new instance of the <see cref="LocalStatusReportReplyEventArgs" /> class.
            /// </summary>
            /// <param name="connectionId">Identify the connection for communicating to the device.</param>
            /// <param name="address">Address assigned to the device.</param>
            /// <param name="inputStatus">A input status report reply.</param>
            public InputStatusReportReplyEventArgs(Guid connectionId, byte address, InputStatus inputStatus)
            {
                ConnectionId = connectionId;
                Address = address;
                InputStatus = inputStatus;
            }

            /// <summary>
            /// Identify the connection for communicating to the device.
            /// </summary>
            public Guid ConnectionId { get; }

            /// <summary>
            /// Address assigned to the device.
            /// </summary>
            public byte Address { get; }

            /// <summary>
            /// A input status report reply.
            /// </summary>
            public InputStatus InputStatus { get; }
        }

        /// <summary>
        /// The output status report reply has been received.
        /// </summary>
        public class OutputStatusReportReplyEventArgs : EventArgs
        {
            /// <summary>
            /// Initializes a new instance of the <see cref="OutputStatusReportReplyEventArgs"/> class.
            /// </summary>
            /// <param name="connectionId">Identify the connection for communicating to the device.</param>
            /// <param name="address">Address assigned to the device.</param>
            /// <param name="outputStatus">A output status report reply.</param>
            public OutputStatusReportReplyEventArgs(Guid connectionId, byte address, OutputStatus outputStatus)
            {
                ConnectionId = connectionId;
                Address = address;
                OutputStatus = outputStatus;
            }

            /// <summary>
            /// Identify the connection for communicating to the device.
            /// </summary>
            public Guid ConnectionId { get; }

            /// <summary>
            /// Address assigned to the device.
            /// </summary>
            public byte Address { get; }

            /// <summary>
            /// A output status report reply.
            /// </summary>
            public OutputStatus OutputStatus { get; }
        }

        /// <summary>
        /// The reader status report reply has been received.
        /// </summary>
        public class ReaderStatusReportReplyEventArgs : EventArgs
        {
            /// <summary>
            /// Initializes a new instance of the <see cref="ReaderStatusReportReplyEventArgs"/> class.
            /// </summary>
            /// <param name="connectionId">Identify the connection for communicating to the device.</param>
            /// <param name="address">Address assigned to the device.</param>
            /// <param name="readerStatus">A reader status report reply.</param>
            public ReaderStatusReportReplyEventArgs(Guid connectionId, byte address, ReaderStatus readerStatus)
            {
                ConnectionId = connectionId;
                Address = address;
                ReaderStatus = readerStatus;
            }

            /// <summary>
            /// Identify the connection for communicating to the device.
            /// </summary>
            public Guid ConnectionId { get; }

            /// <summary>
            /// Address assigned to the device.
            /// </summary>
            public byte Address { get; }

            /// <summary>
            /// A reader status report reply.
            /// </summary>
            public ReaderStatus ReaderStatus { get; }
        }

        /// <summary>
        /// The raw card data reply has been received.
        /// </summary>
        public class RawCardDataReplyEventArgs : EventArgs
        {
            /// <summary>
            /// Initializes a new instance of the <see cref="RawCardDataReplyEventArgs"/> class.
            /// </summary>
            /// <param name="connectionId">Identify the connection for communicating to the device.</param>
            /// <param name="address">Address assigned to the device.</param>
            /// <param name="rawCardData">A raw card data reply.</param>
            public RawCardDataReplyEventArgs(Guid connectionId, byte address, RawCardData rawCardData)
            {
                ConnectionId = connectionId;
                Address = address;
                RawCardData = rawCardData;
            }

            /// <summary>
            /// Identify the connection for communicating to the device.
            /// </summary>
            public Guid ConnectionId { get; }

            /// <summary>
            /// Address assigned to the device.
            /// </summary>
            public byte Address { get; }

            /// <summary>
            /// A raw card data reply.
            /// </summary>
            public RawCardData RawCardData { get; }
        }

        /// <summary>
        /// The manufacture specific reply has been received.
        /// </summary>
        public class ManufacturerSpecificReplyEventArgs : EventArgs
        {
            /// <summary>
            /// Initializes a new instance of the <see cref="ManufacturerSpecificReplyEventArgs"/> class.
            /// </summary>
            /// <param name="connectionId">Identify the connection for communicating to the device.</param>
            /// <param name="address">Address assigned to the device.</param>
            /// <param name="manufacturerSpecific">A manufacturer specific reply.</param>
            public ManufacturerSpecificReplyEventArgs(Guid connectionId, byte address, ManufacturerSpecific manufacturerSpecific)
            {
                ConnectionId = connectionId;
                Address = address;
                ManufacturerSpecific = manufacturerSpecific;
            }

            /// <summary>
            /// Identify the connection for communicating to the device.
            /// </summary>
            public Guid ConnectionId { get; }

            /// <summary>
            /// Address assigned to the device.
            /// </summary>
            public byte Address { get; }

            /// <summary>
            /// A manufacturer specific reply.
            /// </summary>
            public ManufacturerSpecific ManufacturerSpecific { get; }
        }

        /// <summary>
        /// The multi-part message reply has been received.
        /// </summary>
        private class MultiPartMessageDataReplyEventArgs : EventArgs
        {
            /// <summary>
            /// Initializes a new instance of the <see cref="MultiPartMessageDataReplyEventArgs"/> class.
            /// </summary>
            /// <param name="connectionId">Identify the connection for communicating to the device.</param>
            /// <param name="address">Address assigned to the device.</param>
            /// <param name="dataFragmentResponse">A PIV data reply.</param>
            public MultiPartMessageDataReplyEventArgs(Guid connectionId, byte address, DataFragmentResponse dataFragmentResponse)
            {
                ConnectionId = connectionId;
                Address = address;
                DataFragmentResponse = dataFragmentResponse;
            }

            /// <summary>
            /// Identify the connection for communicating to the device.
            /// </summary>
            public Guid ConnectionId { get; }

            /// <summary>
            /// Address assigned to the device.
            /// </summary>
            public byte Address { get; }

            /// <summary>
            /// A PIV data reply.
            /// </summary>
            public DataFragmentResponse DataFragmentResponse { get; }
        }

        /// <summary>
        /// The keypad reply has been received.
        /// </summary>
        public class KeypadReplyEventArgs : EventArgs
        {
            /// <summary>
            /// Initializes a new instance of the <see cref="KeypadReplyEventArgs"/> class.
            /// </summary>
            /// <param name="connectionId">Identify the connection for communicating to the device.</param>
            /// <param name="address">Address assigned to the device.</param>
            /// <param name="keypadData">A keypad reply.</param>
            public KeypadReplyEventArgs(Guid connectionId, byte address, KeypadData keypadData)
            {
                ConnectionId = connectionId;
                Address = address;
                KeypadData = keypadData;
            }

            /// <summary>
            /// Identify the connection for communicating to the device.
            /// </summary>
            public Guid ConnectionId { get; }

            /// <summary>
            /// Address assigned to the device.
            /// </summary>
            public byte Address { get; }

            /// <summary>
            /// A keypad reply..
            /// </summary>
            public KeypadData KeypadData { get; }
        }

        /// <summary>
        /// A biometric match reply has been received.
        /// </summary>
        private class BiometricReadResultsReplyEventArgs : EventArgs
        {
            /// <summary>
            /// Initializes a new instance of the <see cref="BiometricReadResultsReplyEventArgs"/> class.
            /// </summary>
            /// <param name="connectionId">Identify the connection for communicating to the device.</param>
            /// <param name="address">Address assigned to the device.</param>
            /// <param name="biometricReadResult">A biometric read results reply.</param>
            public BiometricReadResultsReplyEventArgs(Guid connectionId, byte address,
                BiometricReadResult biometricReadResult)
            {
                ConnectionId = connectionId;
                Address = address;
                BiometricReadResult = biometricReadResult;
            }

            /// <summary>
            /// Identify the connection for communicating to the device.
            /// </summary>
            public Guid ConnectionId { get; }

            /// <summary>
            /// Address assigned to the device.
            /// </summary>
            public byte Address { get; }

            /// <summary>
            /// A biometric read result reply.
            /// </summary>
            public BiometricReadResult BiometricReadResult { get; }
        }

        /// <summary>
        /// A biometric match reply has been received.
        /// </summary>
        private class BiometricMatchReplyEventArgs : EventArgs
        {
            /// <summary>
            /// Initializes a new instance of the <see cref="BiometricMatchReplyEventArgs"/> class.
            /// </summary>
            /// <param name="connectionId">Identify the connection for communicating to the device.</param>
            /// <param name="address">Address assigned to the device.</param>
            /// <param name="biometricMatchResult">A biometric match reply.</param>
            public BiometricMatchReplyEventArgs(Guid connectionId, byte address,
                BiometricMatchResult biometricMatchResult)
            {
                ConnectionId = connectionId;
                Address = address;
                BiometricMatchResult = biometricMatchResult;
            }

            /// <summary>
            /// Identify the connection for communicating to the device.
            /// </summary>
            public Guid ConnectionId { get; }

            /// <summary>
            /// Address assigned to the device.
            /// </summary>
            public byte Address { get; }

            /// <summary>
            /// A biometric match result reply..
            /// </summary>
            public BiometricMatchResult BiometricMatchResult { get; }
        }

        /// <summary>
        /// Track the status of a file transfer to a PD
        /// </summary>
        public class FileTransferStatus
        {
            /// <summary>
            /// Initializes a new instance of the <see cref="FileTransferStatus"/> class.
            /// </summary>
            /// <param name="status">The last status returned from the PD</param>
            /// <param name="currentOffset">The current offset in the data of the file transfer</param>
            /// <param name="nak">Contains Nak reply data if returned</param>
            public FileTransferStatus(Model.ReplyData.FileTransferStatus.StatusDetail status, int currentOffset,
                Nak nak)
            {
                Status = status;
                CurrentOffset = currentOffset;
                Nak = nak;
            }

            /// <summary>
            /// The last status returned from the PD
            /// </summary>
            public Model.ReplyData.FileTransferStatus.StatusDetail  Status { get; }

            /// <summary>
            /// The current offset in the data of the file transfer
            /// </summary>
            public int CurrentOffset { get; }

            /// <summary>
            /// Contains Nak reply if returned
            /// </summary>
            public Nak Nak { get; }
        }

        /// <summary>
        /// An error has occurred during a file transfer operation.
        /// </summary>
        public class FileTransferException : Exception
        {
            internal FileTransferException(string msg, FileTransferStatus status) : base(msg)
            {
                Status = status;
            }

            /// <summary>
            /// The last received status from the PD that indicates what error has occurred.
            /// </summary>
            public FileTransferStatus Status { get; }
        }

        private class ReplyEventArgs : EventArgs
        {
            public Reply Reply { get; set; }
        }
    }
}<|MERGE_RESOLUTION|>--- conflicted
+++ resolved
@@ -14,11 +14,6 @@
 using ManufacturerSpecific = OSDP.Net.Model.ReplyData.ManufacturerSpecific;
 
 
-<<<<<<< HEAD
-
-
-=======
->>>>>>> 82a10b02
 namespace OSDP.Net
 {
     /// <summary>
@@ -30,7 +25,7 @@
         private readonly ConcurrentDictionary<Guid, Bus> _buses = new();
         private readonly ILogger<ControlPanel> _logger;
         private readonly BlockingCollection<Reply> _replies = new();
-        private readonly TimeSpan _replyResponseTimeout = TimeSpan.FromSeconds(2);
+        private readonly TimeSpan _replyResponseTimeout = TimeSpan.FromSeconds(8);
         private readonly ConcurrentDictionary<int, SemaphoreSlim> _requestLocks = new();
 
         /// <summary>Initializes a new instance of the <see cref="T:OSDP.Net.ControlPanel" /> class.</summary>
@@ -781,18 +776,11 @@
                             new AuthenticationChallengeCommand(address,
                                 new AuthenticationChallengeFragment(totalSize, offset, fragmentSize,
                                     requestData.Skip(offset).Take((ushort)Math.Min(fragmentSize, totalSize - offset))
-                                        .ToArray())), cancellationToken, throwOnNak: false)
+                                        .ToArray())), cancellationToken)
                         .ConfigureAwait(false);
 
                     offset += fragmentSize;
 
-<<<<<<< HEAD
-                    // TODO: Change this to a NackReplyException?
-                    // End transfer is Nak reply is received
-                    if (reply.Type == ReplyType.Nak) throw new Exception("Unable to complete challenge request");
-
-=======
->>>>>>> 82a10b02
                     // Determine if we should continue on successful status
                     continueTransfer = offset < totalSize;
                 }
@@ -879,10 +867,6 @@
             void EventHandler(object sender, ReplyEventArgs replyEventArgs)
             {
                 var reply = replyEventArgs.Reply;
-<<<<<<< HEAD
-
-=======
->>>>>>> 82a10b02
                 if (!reply.MatchIssuingCommand(command)) return;
 
                 if (throwOnNak && replyEventArgs.Reply.Type == ReplyType.Nak)
@@ -893,40 +877,19 @@
                 {
                     source.SetResult(reply);
                 }
-<<<<<<< HEAD
-=======
             }
 
             if (!_buses.TryGetValue(connectionId, out var bus))
             {
                 throw new ArgumentException("Connection could not be found", nameof(connectionId));
->>>>>>> 82a10b02
             }
 
             ReplyReceived += EventHandler;
 
-<<<<<<< HEAD
-            // TODO: If connectionId is invalid, this condition will silently move on and rather than
-            // failing, it will wait task that never started to come back or timeout, fix that?
-            if (_buses.TryGetValue(connectionId, out var bus))
-=======
             try
->>>>>>> 82a10b02
             {
                 bus.SendCommand(command);
 
-<<<<<<< HEAD
-            var task = await Task.WhenAny(
-                source.Task, Task.Delay(_replyResponseTimeout, cancellationToken)).ConfigureAwait(false);
-            ReplyReceived -= EventHandler;
-
-            if (source.Task != task)
-            {
-                throw new TimeoutException();
-            }
-            
-            return await source.Task;
-=======
                 var task = await Task.WhenAny(
                     source.Task, Task.Delay(_replyResponseTimeout, cancellationToken)).ConfigureAwait(false);
 
@@ -941,7 +904,6 @@
             {
                 ReplyReceived -= EventHandler;
             }
->>>>>>> 82a10b02
         }
 
         /// <summary>
@@ -1028,10 +990,6 @@
 
         internal virtual void OnReplyReceived(Reply reply)
         {
-<<<<<<< HEAD
-            // TODO: Any reason to have a 4-line scope block here with a local var?
-=======
->>>>>>> 82a10b02
             ReplyReceived?.Invoke(this, new ReplyEventArgs { Reply = reply });
 
             switch (reply.Type)
