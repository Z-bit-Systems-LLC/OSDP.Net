--- conflicted
+++ resolved
@@ -99,121 +99,6 @@
     }
 
     /// <summary>
-<<<<<<< HEAD
-    /// Starts listening for incoming commands from the specified IOsdpConnection.
-    /// </summary>
-    /// <param name="connection">The IOsdpConnection to listen for commands.</param>
-    /// <param name="commandProcessing">The ICommandProcessing instance to handle the incoming commands.</param>
-    public void StartListening(IOsdpConnection connection, ICommandProcessing commandProcessing)
-    {
-        var cancellationTokenSource = _cancellationTokenSource;
-        if (cancellationTokenSource != null) return;
-        _cancellationTokenSource = cancellationTokenSource = new CancellationTokenSource();
-        
-        Task.Factory.StartNew(async () =>
-        {
-            var secureChannel = new PdMessageSecureChannel();
-
-            try
-            {
-                connection.Open();
-                while (!_cancellationTokenSource.IsCancellationRequested)
-                {
-                    var commandBuffer = await GetCommand(connection);
-                    
-                    if (commandBuffer.Length == 0) continue;
-
-                    var incomingMessage = new IncomingMessage(commandBuffer, secureChannel);
-
-                    HandleResponse(connection, secureChannel, incomingMessage, commandProcessing);
-
-                    if (incomingMessage.Sequence > 0) _lastValidReply = DateTime.UtcNow;
-                }
-            }
-            catch(Exception exception)
-            {
-                _logger?.LogError(exception, $"Unexpected exception in polling loop");
-            }
-        }, TaskCreationOptions.LongRunning);
-
-        _shutdownComplete.Set();
-    }
-
-    private void HandleResponse(IOsdpConnection connection, PdMessageSecureChannel secureChannel, IncomingMessage incomingMessage, ICommandProcessing commandProcessing)
-    {
-        PayloadData replyData;
-
-        switch ((CommandType)incomingMessage.Type)
-        {
-            case CommandType.Poll:
-                replyData = commandProcessing.Poll();
-                break;
-            case CommandType.IdReport:
-                replyData = commandProcessing.IdReport();
-                break;
-            case CommandType.DeviceCapabilities:
-                replyData = commandProcessing.PdCap();
-                break;
-            default:
-                replyData = new Nak(ErrorCode.UnknownCommandCode);
-                break;
-        }
-
-        var reply = new OutgoingMessage(replyData);
-        var data = reply.BuildMessage(incomingMessage.ControlBlock, secureChannel);
-        var buffer = new byte[data.Length + 1];
-
-        // Section 5.7 states that transmitting device shall guarantee an idle time between packets. This is
-        // accomplished by sending a character with all bits set to 1. The driver byte is required by
-        // converters and multiplexers to sense when line is idle.
-        buffer[0] = Bus.DriverByte;
-        Buffer.BlockCopy(data, 0, buffer, 1, data.Length);
-
-        Debug.WriteLine("Outgoing: " + BitConverter.ToString(data));
-
-        connection.WriteAsync(buffer);
-    }
-
-    private async Task<byte[]> GetCommand(IOsdpConnection connection)
-    {
-        var commandBuffer = new Collection<byte>();
-
-        if (!await Bus.WaitForStartOfMessage(connection, commandBuffer, true, _cancellationTokenSource.Token)
-                .ConfigureAwait(false))
-        {
-            return Array.Empty<byte>();
-        }
-
-        if (!await Bus.WaitForMessageLength(connection, commandBuffer, _cancellationTokenSource.Token).ConfigureAwait(false))
-        {
-            throw new TimeoutException("Timeout waiting for command message length");
-        }
-
-        if (!await Bus.WaitForRestOfMessage(connection, commandBuffer, Bus.ExtractMessageLength(commandBuffer),
-                _cancellationTokenSource.Token).ConfigureAwait(false))
-        {
-            throw new TimeoutException("Timeout waiting for command of reply message");
-        }
-        
-        Debug.WriteLine("Incoming: " + BitConverter.ToString(commandBuffer.ToArray()));
-        
-        return commandBuffer.ToArray();
-    }
-
-    public void StopListening()
-    {
-        var cancellationTokenSource = _cancellationTokenSource;
-        if (cancellationTokenSource != null)
-        {
-            cancellationTokenSource.Cancel();
-            _shutdownComplete.WaitOne(TimeSpan.FromSeconds(1));
-            _cancellationTokenSource = null;
-        }
-    }
-
-    /// <summary>
-=======
->>>>>>> a88e23b1
     /// Get the next command in the queue, setup security, or send a poll command
     /// </summary>
     /// <param name="isPolling">If false, only send commands in the queue</param>
@@ -327,23 +212,4 @@
     {
         _secureChannel.CreateNewRandomNumber();
     }
-<<<<<<< HEAD
-
-    /// <inheritdoc />
-    public void Dispose()
-    {
-        _shutdownComplete?.Dispose();
-        _cancellationTokenSource?.Dispose();
-    }
-}
-
-public interface ICommandProcessing
-{
-    PayloadData Poll();
-
-    PayloadData IdReport();
-
-    PayloadData PdCap();
-=======
->>>>>>> a88e23b1
 }