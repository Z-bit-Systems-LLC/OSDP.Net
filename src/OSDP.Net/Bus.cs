using Microsoft.Extensions.Logging;
using OSDP.Net.Connections;
using OSDP.Net.Messages;
using OSDP.Net.Model.ReplyData;
using OSDP.Net.Tracing;
using System;
using System.Collections.Concurrent;
using System.Collections.Generic;
using System.Collections.ObjectModel;
using System.Linq;
using System.Threading;
using System.Threading.Tasks;
// ReSharper disable TemplateIsNotCompileTimeConstantProblem

namespace OSDP.Net
{
    /// <summary>
    /// A group of OSDP devices sharing communications
    /// </summary>
    internal class Bus : IDisposable
    {
        private const byte DriverByte = 0xFF;

        public static readonly TimeSpan DefaultPollInterval = TimeSpan.FromMilliseconds(200);
        private readonly SortedSet<Device> _configuredDevices = new ();
        private readonly object _configuredDevicesLock = new ();
        private readonly Dictionary<byte, bool> _lastOnlineConnectionStatus = new ();
        private readonly Dictionary<byte, bool> _lastSecureConnectionStatus = new ();

        private readonly ILogger<ControlPanel> _logger;
        private readonly TimeSpan _pollInterval;
        private readonly BlockingCollection<Reply> _replies;
        private readonly Action<TraceEntry> _tracer;
        private readonly AutoResetEvent _commandAvailableEvent = new AutoResetEvent(false);

        private bool _isShuttingDown;
        private Task _pollingTask;

        public Bus(IOsdpConnection connection, BlockingCollection<Reply> replies, TimeSpan pollInterval,
            Action<TraceEntry> tracer,
            // ReSharper disable once ContextualLoggerProblem
            ILogger<ControlPanel> logger = null)
        {
            Connection = connection ?? throw new ArgumentNullException(nameof(connection));
            _replies = replies ?? throw new ArgumentNullException(nameof(replies));
            _pollInterval = pollInterval;
            _tracer = tracer;
            Id = Guid.NewGuid();
            _logger = logger;
        }

        private bool IsPolling => _pollInterval > TimeSpan.Zero;

        /// <summary>
        /// Unique identifier of the bus
        /// </summary>
        public Guid Id { get; }

        /// <summary>
        /// The connection used by the bus. Each connection may only belong to one bus.
        /// </summary>
        public IOsdpConnection Connection { get; private set; }

        public IEnumerable<byte> ConfigureDeviceAddresses => _configuredDevices.Select(device => device.Address);

        public void Dispose()
        {
        }

        private TimeSpan IdleLineDelay(int numberOfBytes)
        {
            return TimeSpan.FromSeconds((1.0 / Connection.BaudRate) * (10.0 * numberOfBytes));
        }

        /// <summary>
        /// Closes down the connection
        /// </summary>
        public async Task Close()
        {
            if (_pollingTask != null)
            {
                _isShuttingDown = true;
                await _pollingTask;
                _pollingTask = null;
            }
        }

        /// <summary>
        /// Send a command to a device
        /// </summary>
        /// <param name="command">Details about the command</param>
        public void SendCommand(Command command)
        {
            var foundDevice = _configuredDevices.First(device => device.Address == command.Address);            
            foundDevice.SendCommand(command);
            _commandAvailableEvent.Set();
        }

        /// <summary>
        /// Add a device to the bus
        /// </summary>
        /// <param name="address">Address of the device</param>
        /// <param name="useCrc">Use CRC for error checking</param>
        /// <param name="useSecureChannel">Use a secure channel to communicate</param>
        /// <param name="secureChannelKey">Set the secure channel key, default is used if not specified</param>
        public void AddDevice(byte address, bool useCrc, bool useSecureChannel, byte[] secureChannelKey = null)
        {
            lock (_configuredDevicesLock)
            {
                var foundDevice = _configuredDevices.FirstOrDefault(device => device.Address == address);
                
                if (foundDevice != null)
                {
                    _configuredDevices.Remove(foundDevice);
                }

                var addedDevice = new Device(address, useCrc, useSecureChannel, secureChannelKey);

                _configuredDevices.Add(addedDevice);
            }
        }

        /// <summary>
        /// Remove a device from the bus
        /// </summary>
        /// <param name="address">Address of the device</param>
        public void RemoveDevice(byte address)
        {
            lock (_configuredDevicesLock)
            {
                var foundDevice = _configuredDevices.FirstOrDefault(device => device.Address == address);
                if (foundDevice == null) return;
                
                _configuredDevices.Remove(foundDevice);
            }
        }

        /// <summary>
        /// Is the device currently online
        /// </summary>
        /// <param name="address">Address of the device</param>
        /// <returns>True if the device is online</returns>
        public bool IsOnline(byte address)
        {
            var foundDevice = _configuredDevices.First(device => device.Address == address);
            
            return  foundDevice.IsConnected;
        }

        /// <summary>
        /// Start polling the devices on the bus
        /// </summary>
        /// <returns></returns>
        public void StartPolling()
        {
            if(_pollingTask == null)
            { 
                _isShuttingDown = false;
                _pollingTask = Task.Run(async () => {
                    try
                    {
                        await PollingLoop();
                    }
                    catch(Exception exception)
                    {
                        // TODO: If you get here, what's the recovery? Is there one?
                        _logger?.LogError(exception, $"Unexpected exception in polling loop. Conn:{Id}.");
                    }
                });
            }
        }

        /// <summary>
        /// Poll the the devices on the bus
        /// </summary>
        /// <returns></returns>
        private async Task PollingLoop()
        {
            DateTime lastMessageSentTime = DateTime.MinValue;
            using var delayTime = new AutoResetEvent(false);
            
            while (!_isShuttingDown)
            {
                if (!Connection.IsOpen)
                {
                    try
                    {
                        Connection.Open();
                    }
                    catch (Exception exception)
                    {
                        _logger?.LogError(exception, "Error while opening connection");
                        foreach (var device in _configuredDevices.ToArray())
                        {
                            ResetDevice(device);
                            UpdateConnectionStatus(device);
                        }
                        
                        delayTime.WaitOne(TimeSpan.FromSeconds(5));

                        continue;
                    }
                }

                if (IsPolling)
                {
                    TimeSpan timeDifference = _pollInterval - (DateTime.UtcNow - lastMessageSentTime);
                    delayTime.WaitOne(timeDifference > TimeSpan.Zero ? timeDifference : TimeSpan.Zero);
                    lastMessageSentTime = DateTime.UtcNow;
                    
                    if (!_configuredDevices.Any())
                    {
                        continue;
                    }
                }
                else
                {
                    // Keep CPU usage down while waiting for next command
                    _commandAvailableEvent.WaitOne(TimeSpan.FromMilliseconds(10));
                }

                foreach (var device in _configuredDevices.ToArray())
                {
                    // Right now it always sends sequence 0
                    if (!IsPolling)
                    {
                        device.MessageControl.ResetSequence();
                    }

                    // Requested delay for multi-messages and resets
                    if (device.RequestDelay > DateTime.UtcNow)
                    {
                        continue;
                    }
                    
                    var command = device.GetNextCommandData(IsPolling);
                    if (command == null || WaitingForNextMultiMessage(command, device.IsSendingMultiMessage))
                    {
                        continue;
                    }
                    
                    Reply reply;
                    
                    try
                    {
                        // Reset the device if it loses connection
                        if (IsPolling && UpdateConnectionStatus(device) && !device.IsConnected)
                        {
                            ResetDevice(device);
                        }
                        else if(IsPolling && !device.IsConnected)
                        {
                            device.RequestDelay = DateTime.UtcNow + TimeSpan.FromSeconds(1);
                        }
                    }
                    catch (Exception exception)
                    {
                        _logger?.LogError(exception, $"Error while notifying connection status for address {command.Address}");
                    }

                    try
                    {
                        reply = await SendCommandAndReceiveReply(command, device).ConfigureAwait(false);

                        // Prevent plain text message replies when secure channel has been established
                        // The busy and Nak reply types are a special case which is allowed to be sent as insecure message on a secure channel
                        // Workaround for KeySet command sending back an clear text Ack
                        if (reply.Type != ReplyType.Busy && reply.Type != ReplyType.Nak && device.UseSecureChannel &&
                            device.IsSecurityEstablished && !reply.IsSecureMessage && command.Type != 0x75)
                        {
                            _logger?.LogWarning(
                                "A plain text message was received when the secure channel had been established");
                            device.CreateNewRandomNumber();
                            ResetDevice(device);
                            continue;
                        }
                    }
                    catch (TimeoutException exception)
                    {
                        switch (IsPolling)
                        {
                            // Make sure the security is reset properly if reader goes offline
                            case true when device.IsSecurityEstablished && !IsOnline(command.Address):
                                ResetDevice(device);
                                break;
                            default:
                                _logger?.LogDebug($"Retrying command {command} on connection {Id} because \"{exception.Message}\".");
                                device.RetryCommand(command);
                                break;
                        }

                        continue;
                    }
                    catch (Exception exception)
                    {
                        if (!_isShuttingDown)
                        {
                            _logger?.LogError(exception,
                                $"Error while sending command {command} to address {command.Address}. Connection {Id}");
                        }

                        continue;
                    }

                    try
                    {
                        ProcessReply(reply, device);
                    }
                    catch (Exception exception)
                    {
                        _logger?.LogError(exception, $"Error while processing reply {reply} from address {reply.Address}");
                        continue;
                    }

                    delayTime.WaitOne(IdleLineDelay(2));
                }
            }

            // Polling task is complete. Time to close the connection.
            try
            { 
                Connection.Close();
            }
            catch(Exception exception)
            {
                _logger?.LogError(exception, $"Error while closing connection {Id}.");
            }
        }

        private static bool WaitingForNextMultiMessage(Command command, bool sendingMultiMessage)
        {
            return sendingMultiMessage && command is not FileTransferCommand;
        }

        public event EventHandler<ConnectionStatusEventArgs> ConnectionStatusChanged;

        /// <summary>
        /// Determine if the connection status needs to be updated
        /// </summary>
        /// <param name="device"></param>
        /// <returns>Return true if the connection status changed</returns>
        private bool UpdateConnectionStatus(Device device)
        {
            bool isConnected = device.IsConnected;
            bool isSecureChannelEstablished = device.IsSecurityEstablished;

            // Default to false when initializing status checks
            if (!_lastOnlineConnectionStatus.ContainsKey(device.Address))
            {
                _lastOnlineConnectionStatus[device.Address] = false;

            }
            if (!_lastSecureConnectionStatus.ContainsKey(device.Address))
            {
                _lastSecureConnectionStatus[device.Address] = false;
            }
            bool onlineConnectionChanged = _lastOnlineConnectionStatus[device.Address] != isConnected;
            bool secureChannelStatusChanged = _lastSecureConnectionStatus[device.Address] != isSecureChannelEstablished;

            if (!onlineConnectionChanged && !secureChannelStatusChanged) return false;

            _lastOnlineConnectionStatus[device.Address] = isConnected;
            _lastSecureConnectionStatus[device.Address] = isSecureChannelEstablished;
            
            var handler = ConnectionStatusChanged;
            handler?.Invoke(this,
                new ConnectionStatusEventArgs(device.Address, isConnected, device.IsSecurityEstablished));

            return true;
        }

        private void ProcessReply(Reply reply, Device device)
        {
            if (!reply.IsValidReply)
            {
                return;
            }

            if (reply.IsSecureMessage)
            {
                var mac = device.GenerateMac(reply.MessageForMacGeneration.ToArray(), false);
                if (!reply.IsValidMac(mac))
                {
                    ResetDevice(device);
                    return;
                }
            }

            if (reply.Type != ReplyType.Busy)
            {
                device.ValidReplyHasBeenReceived(reply.Sequence);
            }
            else
            {
                return;
            }

            if (reply.Type == ReplyType.Nak)
            {
                var errorCode = (ErrorCode)reply.ExtractReplyData.First();
                if (device.UseSecureChannel &&
                    errorCode is ErrorCode.DoesNotSupportSecurityBlock or ErrorCode.CommunicationSecurityNotMet
                        or ErrorCode.UnableToProcessCommand ||
                    errorCode == ErrorCode.UnexpectedSequenceNumber && reply.Sequence > 0)
                {
                    ResetDevice(device);
                }
            }

            switch (reply.Type)
            {
                case ReplyType.CrypticData:
                    device.InitializeSecureChannel(reply);
                    break;
                case ReplyType.InitialRMac:
                    if (!device.ValidateSecureChannelEstablishment(reply))
                    {
                        _logger?.LogError($"Cryptogram not accepted by address {reply.Address}");
                    }
                    break;
            }

            _replies.Add(reply);
        }

        public void ResetDevice(int address)
        {
            var foundDevice = _configuredDevices.First(device => device.Address == address);
            
            ResetDevice(foundDevice);
        }

        public void SetSendingMultiMessage(byte address, bool isSendingMultiMessage)
        {
            var foundDevice = _configuredDevices.First(device => device.Address == address);

            foundDevice.IsSendingMultiMessage = isSendingMultiMessage;
        }

        public void SetSendingMultiMessageNoSecureChannel(byte address, bool isSendingMultiMessageNoSecureChannel)
        {
            var foundDevice = _configuredDevices.First(device => device.Address == address);

            foundDevice.IsSendingMultiMessageNoSecureChannel = isSendingMultiMessageNoSecureChannel;
            foundDevice.MessageControl.IsSendingMultiMessageNoSecureChannel = isSendingMultiMessageNoSecureChannel;
            if (isSendingMultiMessageNoSecureChannel)
            {
                foundDevice.CreateNewRandomNumber();
            }
        }

        public void SetRequestDelay(byte address, DateTime requestDelay)
        {
            var foundDevice = _configuredDevices.First(device => device.Address == address);

            foundDevice.RequestDelay = requestDelay;
        }

        private void ResetDevice(Device device)
        {
            device.RequestDelay = DateTime.UtcNow + TimeSpan.FromSeconds(1);
            AddDevice(device.Address, device.MessageControl.UseCrc, device.UseSecureChannel, device.SecureChannelKey);
        }

        private async Task<Reply> SendCommandAndReceiveReply(Command command, Device device)
        {
            byte[] commandData;
            try
            {
                commandData = command.BuildCommand(device);
            }
            catch (Exception exception)
            {
                _logger?.LogError(exception, $"Error while building command {command}");
                throw;
            }

            var buffer = new byte[commandData.Length + 1];

            // TODO: What's a driver byte? add a comment for context?
<<<<<<< HEAD
=======
            // -- DXM 2022-11-01 Spoke with JH regarding this and apparenly we don't seem to know/remember
            // what is the driver byte here fore. Leaving the comment as a reminder to someday(tm) come back
            // to this and dig up why it was added
>>>>>>> 82a10b02
            buffer[0] = DriverByte;
            Buffer.BlockCopy(commandData, 0, buffer, 1, commandData.Length);
 
            await Connection.WriteAsync(buffer).ConfigureAwait(false);

            _tracer(new TraceEntry(TraceDirection.Out, Id, commandData));
            
            using var delayTime = new AutoResetEvent(false);
            delayTime.WaitOne(IdleLineDelay(buffer.Length));

            return await ReceiveReply(command, device);
        }

        private async Task<Reply> ReceiveReply(Command command, Device device)
        {
            var replyBuffer = new Collection<byte>();

            if (!await WaitForStartOfMessage(replyBuffer, device.IsSendingMultiMessage).ConfigureAwait(false))
            {
                throw new TimeoutException("Timeout waiting for reply message");
            }

            if (!await WaitForMessageLength(replyBuffer).ConfigureAwait(false))
            {
                throw new TimeoutException("Timeout waiting for reply message length");
            }

            if (!await WaitForRestOfMessage(replyBuffer, ExtractMessageLength(replyBuffer)).ConfigureAwait(false))
            {
                throw new TimeoutException("Timeout waiting for rest of reply message");
            }
            
            _tracer(new TraceEntry(TraceDirection.In, Id, replyBuffer.ToArray()));

            return Reply.Parse(replyBuffer.ToArray(), Id, command, device);
        }

        private static ushort ExtractMessageLength(IReadOnlyList<byte> replyBuffer)
        {
            return Message.ConvertBytesToUnsignedShort(new[] {replyBuffer[2], replyBuffer[3]});
        }

        private async Task<bool> WaitForRestOfMessage(ICollection<byte> replyBuffer, ushort replyLength)
        {
            while (replyBuffer.Count < replyLength)
            {
                int maxReadBufferLength = Connection.BaudRate / 40;
                int remainingLength = replyLength - replyBuffer.Count;
                byte[] readBuffer = new byte[Math.Min(maxReadBufferLength, remainingLength)];
                int bytesRead =
                    await TimeOutReadAsync(readBuffer, Connection.ReplyTimeout +  IdleLineDelay(readBuffer.Length))
                        .ConfigureAwait(false);
                if (bytesRead > 0)
                {
                    for (int index = 0; index < bytesRead; index++)
                    {
                        replyBuffer.Add(readBuffer[index]);
                    }
                }
                else
                {
                    return false;
                }
            }

            return true;
        }

        private async Task<bool> WaitForMessageLength(ICollection<byte> replyBuffer)
        {
            while (replyBuffer.Count < 4)
            {
                byte[] readBuffer = new byte[4];
                int bytesRead =
                    await TimeOutReadAsync(readBuffer, Connection.ReplyTimeout)
                        .ConfigureAwait(false);
                if (bytesRead > 0)
                {
                    for (int index = 0; index < bytesRead; index++)
                    {
                        replyBuffer.Add(readBuffer[index]);
                    }
                }
                else
                {
                    return false;
                }
            }

            return true;
        }

        private async Task<bool> WaitForStartOfMessage(ICollection<byte> replyBuffer, bool waitLonger)
        {
            while (true)
            {
                byte[] readBuffer = new byte[1];
                int bytesRead = await TimeOutReadAsync(readBuffer,
                        Connection.ReplyTimeout + (waitLonger ? TimeSpan.FromSeconds(1) : TimeSpan.Zero))
                    .ConfigureAwait(false);
                if (bytesRead == 0)
                {
                    return false;
                }

                if (readBuffer[0] != Message.StartOfMessage)
                {
                    continue;
                }

                replyBuffer.Add(readBuffer[0]);
                break;
            }

            return true;
        }

        private async Task<int> TimeOutReadAsync(byte[] buffer, TimeSpan timeout)
        {
            using var cancellationTokenSource = new CancellationTokenSource(timeout);
            try
            {
                return await Connection.ReadAsync(buffer, cancellationTokenSource.Token).ConfigureAwait(false);
            }
            catch
            {
                return 0;
            }
        }

        public class ConnectionStatusEventArgs
        {
            public ConnectionStatusEventArgs(byte address, bool isConnected, bool isSecureSessionEstablished)
            {
                Address = address;
                IsConnected = isConnected;
                IsSecureSessionEstablished = isSecureSessionEstablished;
            }

            public byte Address { get; }

            public bool IsConnected { get; }

            public bool IsSecureSessionEstablished { get; }
        }
    }
}<|MERGE_RESOLUTION|>--- conflicted
+++ resolved
@@ -478,12 +478,9 @@
             var buffer = new byte[commandData.Length + 1];
 
             // TODO: What's a driver byte? add a comment for context?
-<<<<<<< HEAD
-=======
             // -- DXM 2022-11-01 Spoke with JH regarding this and apparenly we don't seem to know/remember
             // what is the driver byte here fore. Leaving the comment as a reminder to someday(tm) come back
             // to this and dig up why it was added
->>>>>>> 82a10b02
             buffer[0] = DriverByte;
             Buffer.BlockCopy(commandData, 0, buffer, 1, commandData.Length);
  
