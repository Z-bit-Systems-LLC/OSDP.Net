--- conflicted
+++ resolved
@@ -290,13 +290,8 @@
                         // Prevent plain text message replies when secure channel has been established
                         // The busy and Nak reply types are a special case which is allowed to be sent as insecure message on a secure channel
                         // Workaround for KeySet command sending back an clear text Ack
-<<<<<<< HEAD
                         if (reply.Message.Type != (byte)ReplyType.Busy && reply.Message.Type != (byte)ReplyType.Nak && device.UseSecureChannel &&
-                            device.IsSecurityEstablished && !reply.Message.IsSecureMessage && command.Type != 0x75)
-=======
-                        if (reply.Type != ReplyType.Busy && reply.Type != ReplyType.Nak && device.UseSecureChannel &&
-                            device.IsSecurityEstablished && !reply.IsSecureMessage && command.Type != (byte)CommandType.KeySet)
->>>>>>> 39255ea7
+                            device.IsSecurityEstablished && !reply.Message.IsSecureMessage && command.Type != (byte)CommandType.KeySet)
                         {
                             _logger?.LogWarning(
                                 "A plain text message was received when the secure channel had been established");
@@ -393,11 +388,7 @@
             return true;
         }
 
-<<<<<<< HEAD
-        private void ProcessReply(ReplyTracker reply, Device device)
-=======
-        private void ProcessReply(Reply reply, DeviceProxy device)
->>>>>>> 39255ea7
+        private void ProcessReply(ReplyTracker reply, DeviceProxy device)
         {
             // Request from PD to reset connection
             if (device.IsConnected && reply.Message.ControlBlock.Sequence == 0)
@@ -503,11 +494,7 @@
             AddDevice(device.Address, device.MessageControl.UseCrc, device.UseSecureChannel, device.SecureChannelKey);
         }
 
-<<<<<<< HEAD
-        private async Task<ReplyTracker> SendCommandAndReceiveReply(Command command, Device device, CancellationToken cancellationToken)
-=======
-        private async Task<Reply> SendCommandAndReceiveReply(Command command, DeviceProxy device, CancellationToken cancellationToken)
->>>>>>> 39255ea7
+        private async Task<ReplyTracker> SendCommandAndReceiveReply(Command command, DeviceProxy device, CancellationToken cancellationToken)
         {
             byte[] commandData;
             try
@@ -538,11 +525,7 @@
             return await ReceiveReply(command, device, cancellationToken);
         }
 
-<<<<<<< HEAD
-        private async Task<ReplyTracker> ReceiveReply(Command command, Device device, CancellationToken cancellationToken)
-=======
-        private async Task<Reply> ReceiveReply(Command command, DeviceProxy device, CancellationToken cancellationToken)
->>>>>>> 39255ea7
+        private async Task<ReplyTracker> ReceiveReply(Command command, DeviceProxy device, CancellationToken cancellationToken)
         {
             var replyBuffer = new Collection<byte>();
 
